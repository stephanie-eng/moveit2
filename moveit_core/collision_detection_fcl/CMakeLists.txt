--- conflicted
+++ resolved
@@ -31,17 +31,11 @@
   ${MOVEIT_LIB_NAME})
 
 install(TARGETS ${MOVEIT_LIB_NAME} collision_detector_fcl_plugin
-<<<<<<< HEAD
           LIBRARY DESTINATION lib
-          ARCHIVE DESTINATION lib)
+          ARCHIVE DESTINATION lib
+          RUNTIME DESTINATION bin
+)
 install(DIRECTORY include/ DESTINATION include)
-=======
-        LIBRARY DESTINATION ${CATKIN_PACKAGE_LIB_DESTINATION}
-        ARCHIVE DESTINATION ${CATKIN_PACKAGE_LIB_DESTINATION}
-        RUNTIME DESTINATION ${CATKIN_GLOBAL_BIN_DESTINATION})
-
-install(DIRECTORY include/ DESTINATION ${CATKIN_GLOBAL_INCLUDE_DESTINATION})
->>>>>>> 1a308e47
 
 if(BUILD_TESTING)
   find_package(moveit_resources REQUIRED)
@@ -57,7 +51,6 @@
   ament_add_gtest(test_fcl_collision_detection test/test_fcl_collision_detection.cpp
     APPEND_LIBRARY_DIRS "${append_library_dirs}")
 
-<<<<<<< HEAD
   target_link_libraries(test_fcl_collision_detection
     ${urdf_LIBRARIES}
     ${visualization_msgs_LIBRARIES}
@@ -72,11 +65,12 @@
     ${geometric_shapes_LIBRARIES}
     resource_retriever::resource_retriever
   )
-=======
-  catkin_add_gtest(test_fcl_collision_detection test/test_fcl_collision_detection.cpp)
-  target_link_libraries(test_fcl_collision_detection moveit_test_utils ${MOVEIT_LIB_NAME} ${Boost_LIBRARIES})
 
-  catkin_add_gtest(test_fcl_collision_env test/test_fcl_env.cpp)
-  target_link_libraries(test_fcl_collision_env moveit_test_utils ${MOVEIT_LIB_NAME} ${Boost_LIBRARIES})
->>>>>>> 1a308e47
+  ament_add_gtest(test_fcl_collision_env test/test_fcl_env.cpp)
+  target_link_libraries(test_fcl_collision_env
+    moveit_test_utils
+    ${MOVEIT_LIB_NAME}
+    ${Boost_LIBRARIES}
+    moveit_robot_state
+  )
 endif()