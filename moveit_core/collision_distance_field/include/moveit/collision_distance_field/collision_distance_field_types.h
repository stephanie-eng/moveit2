--- conflicted
+++ resolved
@@ -532,12 +532,5 @@
 void getCollisionMarkers(const std::string& frame_id, const std::string& ns, const rclcpp::Duration& dur,
                          const std::vector<PosedBodySphereDecompositionPtr>& posed_decompositions,
                          const std::vector<PosedBodySphereDecompositionVectorPtr>& posed_vector_decompositions,
-<<<<<<< HEAD
                          const std::vector<GradientInfo>& gradients, visualization_msgs::msg::MarkerArray& arr);
-}
-
-#endif
-=======
-                         const std::vector<GradientInfo>& gradients, visualization_msgs::MarkerArray& arr);
-}
->>>>>>> 1a308e47
+}