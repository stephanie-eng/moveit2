--- conflicted
+++ resolved
@@ -191,11 +191,7 @@
   void addShapeToField(const shapes::Shape* shape, const Eigen::Isometry3d& pose);
 
   // DEPRECATED form
-<<<<<<< HEAD
-  MOVEIT_DEPRECATED void addShapeToField(const shapes::Shape* shape, const geometry_msgs::msg::Pose& pose);
-=======
-  [[deprecated]] void addShapeToField(const shapes::Shape* shape, const geometry_msgs::Pose& pose);
->>>>>>> 1a308e47
+  [[deprecated]] void addShapeToField(const shapes::Shape* shape, const geometry_msgs::msg::Pose& pose);
 
   /**
    * \brief Adds an octree to the distance field.  Cells that are
@@ -234,13 +230,8 @@
                         const Eigen::Isometry3d& new_pose);
 
   // DEPRECATED form
-<<<<<<< HEAD
-  MOVEIT_DEPRECATED void moveShapeInField(const shapes::Shape* shape, const geometry_msgs::msg::Pose& old_pose,
-                                          const geometry_msgs::msg::Pose& new_pose);
-=======
-  [[deprecated]] void moveShapeInField(const shapes::Shape* shape, const geometry_msgs::Pose& old_pose,
-                                       const geometry_msgs::Pose& new_pose);
->>>>>>> 1a308e47
+  [[deprecated]] void moveShapeInField(const shapes::Shape* shape, const geometry_msgs::msg::Pose& old_pose,
+                                       const geometry_msgs::msg::Pose& new_pose);
 
   /**
    * \brief All points corresponding to the shape are removed from the
@@ -254,11 +245,7 @@
   void removeShapeFromField(const shapes::Shape* shape, const Eigen::Isometry3d& pose);
 
   // DEPRECATED form
-<<<<<<< HEAD
-  MOVEIT_DEPRECATED void removeShapeFromField(const shapes::Shape* shape, const geometry_msgs::msg::Pose& pose);
-=======
-  [[deprecated]] void removeShapeFromField(const shapes::Shape* shape, const geometry_msgs::Pose& pose);
->>>>>>> 1a308e47
+  [[deprecated]] void removeShapeFromField(const shapes::Shape* shape, const geometry_msgs::msg::Pose& pose);
 
   /**
    * \brief Resets all points in the distance field to an uninitialize
