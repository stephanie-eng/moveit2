--- conflicted
+++ resolved
@@ -348,20 +348,13 @@
     if (iter != distance_map.end())
       distance = iter->second;
     else
-<<<<<<< HEAD
     {
       RCLCPP_WARN(LOGGER, "Did not pass in distance for '%s'", active_joint_model_vector_[i]->getName().c_str());
     }
-    active_joint_model_vector_[i]->getVariableRandomPositionsNearBy(
-        rng, values + active_joint_model_start_index_[i], *active_joint_bounds[i],
-        near + active_joint_model_start_index_[i], distance);
-=======
-      ROS_WARN_NAMED(LOGNAME, "Did not pass in distance for '%s'", active_joint_model_vector_[i]->getName().c_str());
     active_joint_model_vector_[i]->getVariableRandomPositionsNearBy(rng, values + active_joint_model_start_index_[i],
                                                                     *active_joint_bounds[i],
                                                                     near + active_joint_model_start_index_[i],
                                                                     distance);
->>>>>>> 7ad2bc7b
   }
   updateMimicJoints(values);
 }
@@ -581,16 +574,10 @@
       // skip reported fixed joints
       if (hasJointModel(ik_jname) && getJointModel(ik_jname)->getType() == JointModel::FIXED)
         continue;
-<<<<<<< HEAD
-      RCLCPP_ERROR(LOGGER, "IK solver computes joint values for joint '%s' "
-                           "but group '%s' does not contain such a joint.",
+      RCLCPP_ERROR(LOGGER,
+                   "IK solver computes joint values for joint '%s' "
+                   "but group '%s' does not contain such a joint.",
                    ik_jname.c_str(), getName().c_str());
-=======
-      ROS_ERROR_NAMED(LOGNAME,
-                      "IK solver computes joint values for joint '%s' "
-                      "but group '%s' does not contain such a joint.",
-                      ik_jname.c_str(), getName().c_str());
->>>>>>> 7ad2bc7b
       return false;
     }
     const JointModel* jm = getJointModel(ik_jname);
