--- conflicted
+++ resolved
@@ -1,10 +1,5 @@
-<<<<<<< HEAD
 cmake_minimum_required(VERSION 3.10.2)
 project(moveit_core VERSION 2.0.0 LANGUAGES CXX)
-=======
-cmake_minimum_required(VERSION 3.1.3)
-project(moveit_core)
->>>>>>> 1a308e47
 
 set(CMAKE_CXX_STANDARD 14)
 set(CMAKE_CXX_EXTENSIONS OFF)
@@ -116,7 +111,6 @@
     moveit_dynamics_solver
     moveit_utils
     moveit_test_utils
-<<<<<<< HEAD
 )
 
 set(THIS_PACKAGE_INCLUDE_DEPENDS
@@ -140,44 +134,6 @@
 )
 pluginlib_export_plugin_description_file(moveit_core collision_detector_fcl_description.xml)
 
-# to run: catkin_make -DENABLE_COVERAGE_TESTING=ON package_name_coverage
-# TODO(henningkayser): enable once code_coverage is ported
-#if(BUILD_TESTING AND ENABLE_COVERAGE_TESTING)
-#  find_package(code_coverage REQUIRED)   # catkin package ros-*-code-coverage
-#  include(CodeCoverage)
-#  APPEND_COVERAGE_COMPILER_FLAGS()
-#  set(COVERAGE_EXCLUDES "*/test/*")
-#  add_code_coverage(NAME ${PROJECT_NAME}_coverage)
-#endif()
-
-=======
-    ${OCTOMAP_LIBRARIES}
-  CATKIN_DEPENDS
-    eigen_stl_containers
-    geometric_shapes
-    geometry_msgs
-    kdl_parser
-    moveit_msgs
-    octomap_msgs
-    random_numbers
-    sensor_msgs
-    shape_msgs
-    srdfdom
-    std_msgs
-    tf2_eigen
-    tf2_geometry_msgs
-    trajectory_msgs
-    visualization_msgs
-  DEPENDS
-    Boost
-    EIGEN3
-    LIBFCL
-    OCTOMAP
-    urdfdom
-    urdfdom_headers
-    )
-
->>>>>>> 1a308e47
 include_directories(SYSTEM ${EIGEN3_INCLUDE_DIRS}
                            ${LIBFCL_INCLUDE_DIRS}
 )
