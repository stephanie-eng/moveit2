--- conflicted
+++ resolved
@@ -1080,16 +1080,10 @@
       return IDENTITY_TRANSFORM;
     }
     if (tf.size() > 1)
-<<<<<<< HEAD
-      RCLCPP_DEBUG(LOGGER, "There are multiple geometries associated to attached body '%s'. "
-                           "Returning the transform for the first one.",
+      RCLCPP_DEBUG(LOGGER,
+                   "There are multiple geometries associated to attached body '%s'. "
+                   "Returning the transform for the first one.",
                    frame_id.c_str());
-=======
-      ROS_DEBUG_NAMED(LOGNAME,
-                      "There are multiple geometries associated to attached body '%s'. "
-                      "Returning the transform for the first one.",
-                      frame_id.c_str());
->>>>>>> 7ad2bc7b
     robot_link = jt->second->getAttachedLink();
     frame_found = true;
     BOOST_VERIFY(checkLinkTransforms());
@@ -1577,16 +1571,10 @@
   std::vector<double> consistency_limits;
   if (consistency_limit_sets.size() > 1)
   {
-<<<<<<< HEAD
-    RCLCPP_ERROR(LOGGER, "Invalid number (%zu) of sets of consistency limits for a setFromIK request "
-                         "that is being solved by a single IK solver",
+    RCLCPP_ERROR(LOGGER,
+                 "Invalid number (%zu) of sets of consistency limits for a setFromIK request "
+                 "that is being solved by a single IK solver",
                  consistency_limit_sets.size());
-=======
-    ROS_ERROR_NAMED(LOGNAME,
-                    "Invalid number (%zu) of sets of consistency limits for a setFromIK request "
-                    "that is being solved by a single IK solver",
-                    consistency_limit_sets.size());
->>>>>>> 7ad2bc7b
     return false;
   }
   else if (consistency_limit_sets.size() == 1)
