/*********************************************************************
 * Software License Agreement (BSD License)
 *
 *  Copyright (c) 2012, Willow Garage, Inc.
 *  All rights reserved.
 *
 *  Redistribution and use in source and binary forms, with or without
 *  modification, are permitted provided that the following conditions
 *  are met:
 *
 *   * Redistributions of source code must retain the above copyright
 *     notice, this list of conditions and the following disclaimer.
 *   * Redistributions in binary form must reproduce the above
 *     copyright notice, this list of conditions and the following
 *     disclaimer in the documentation and/or other materials provided
 *     with the distribution.
 *   * Neither the name of Willow Garage, Inc. nor the names of its
 *     contributors may be used to endorse or promote products derived
 *     from this software without specific prior written permission.
 *
 *  THIS SOFTWARE IS PROVIDED BY THE COPYRIGHT HOLDERS AND CONTRIBUTORS
 *  "AS IS" AND ANY EXPRESS OR IMPLIED WARRANTIES, INCLUDING, BUT NOT
 *  LIMITED TO, THE IMPLIED WARRANTIES OF MERCHANTABILITY AND FITNESS
 *  FOR A PARTICULAR PURPOSE ARE DISCLAIMED. IN NO EVENT SHALL THE
 *  COPYRIGHT OWNER OR CONTRIBUTORS BE LIABLE FOR ANY DIRECT, INDIRECT,
 *  INCIDENTAL, SPECIAL, EXEMPLARY, OR CONSEQUENTIAL DAMAGES (INCLUDING,
 *  BUT NOT LIMITED TO, PROCUREMENT OF SUBSTITUTE GOODS OR SERVICES;
 *  LOSS OF USE, DATA, OR PROFITS; OR BUSINESS INTERRUPTION) HOWEVER
 *  CAUSED AND ON ANY THEORY OF LIABILITY, WHETHER IN CONTRACT, STRICT
 *  LIABILITY, OR TORT (INCLUDING NEGLIGENCE OR OTHERWISE) ARISING IN
 *  ANY WAY OUT OF THE USE OF THIS SOFTWARE, EVEN IF ADVISED OF THE
 *  POSSIBILITY OF SUCH DAMAGE.
 *********************************************************************/

/* Author: Ioan Sucan */

#pragma once

#include <moveit/robot_model/link_model.h>
#include <moveit/transforms/transforms.h>
#include <geometric_shapes/check_isometry.h>
#include <eigen_stl_containers/eigen_stl_containers.h>
#include <boost/function.hpp>
#include <trajectory_msgs/msg/joint_trajectory.hpp>
#include <set>

namespace moveit
{
namespace core
{
class AttachedBody;
typedef boost::function<void(AttachedBody* body, bool attached)> AttachedBodyCallback;

/** @brief Object defining bodies that can be attached to robot links.
 *
 * This is useful when handling objects picked up by the robot. */
class AttachedBody
{
public:
  /** \brief Construct an attached body for a specified \e link.
   *
   * The name of this body is \e id and it consists of \e shapes that attach to the link by the transforms
<<<<<<< HEAD
   * \e shape_poses. The set of links that are allowed to be touched by this object is specified by \e touch_links. */
  AttachedBody(const LinkModel* link, const std::string& id, const Eigen::Isometry3d& pose,
               const std::vector<shapes::ShapeConstPtr>& shapes, const EigenSTL::vector_Isometry3d& shape_poses,
               const std::set<std::string>& touch_links, const trajectory_msgs::msg::JointTrajectory& attach_posture,
=======
   * \e shape_poses. The set of links that are allowed to be touched by this object is specified by \e touch_links.
   * detach_posture may describe a detach motion for the gripper when placing the object.
   * The shape and subframe poses are relative to the \e pose, and \e pose is relative to the parent link. */
  AttachedBody(const LinkModel* parent, const std::string& id, const Eigen::Isometry3d& pose,
               const std::vector<shapes::ShapeConstPtr>& shapes, const EigenSTL::vector_Isometry3d& shape_poses,
               const std::set<std::string>& touch_links, const trajectory_msgs::JointTrajectory& detach_posture,
>>>>>>> 0d7462f1
               const moveit::core::FixedTransformsMap& subframe_poses = moveit::core::FixedTransformsMap());

  ~AttachedBody();

  /** \brief Get the name of the attached body */
  const std::string& getName() const
  {
    return id_;
  }

  /** \brief Get the pose of the attached body relative to the parent link */
  const Eigen::Isometry3d& getPose() const
  {
    return pose_;
  }

  /** \brief Get the pose of the attached body, relative to the world */
  const Eigen::Isometry3d& getGlobalPose() const
  {
    return global_pose_;
  }

  /** \brief Get the name of the link this body is attached to */
  const std::string& getAttachedLinkName() const
  {
    return parent_link_model_->getName();
  }

  /** \brief Get the model of the link this body is attached to */
  const LinkModel* getAttachedLink() const
  {
    return parent_link_model_;
  }

  /** \brief Get the shapes that make up this attached body */
  const std::vector<shapes::ShapeConstPtr>& getShapes() const
  {
    return shapes_;
  }

  /** \brief Get the shape poses (the transforms to the shapes of this body, relative to the pose). The returned
   *  transforms are guaranteed to be valid isometries. */
  const EigenSTL::vector_Isometry3d& getShapePoses() const
  {
    return shape_poses_;
  }

  /** \brief Get the links that the attached body is allowed to touch */
  const std::set<std::string>& getTouchLinks() const
  {
    return touch_links_;
  }

  /** \brief Return the posture that is necessary for the object to be released, (if any). This is useful for example
     when storing the configuration of a gripper holding an object */
  const trajectory_msgs::msg::JointTrajectory& getDetachPosture() const
  {
    return detach_posture_;
  }

  /** \brief Get the fixed transforms (the transforms to the shapes of this body, relative to the link). The returned
   *  transforms are guaranteed to be valid isometries. */
  const EigenSTL::vector_Isometry3d& getShapePosesInLinkFrame() const
  {
    return shape_poses_in_link_frame_;
  }

  /** \brief Get the fixed transforms (the transforms to the shapes of this body, relative to the link). The returned
   *  transforms are guaranteed to be valid isometries.
   * Deprecated. Use getShapePosesInLinkFrame instead. */
  [[deprecated]] const EigenSTL::vector_Isometry3d& getFixedTransforms() const
  {
    return shape_poses_in_link_frame_;
  }

  /** \brief Get subframes of this object (relative to the object pose). The returned transforms are guaranteed to be
   * valid isometries. */
  const moveit::core::FixedTransformsMap& getSubframes() const
  {
    return subframe_poses_;
  }

  /** \brief Get subframes of this object (in the world frame) */
  const moveit::core::FixedTransformsMap& getGlobalSubframeTransforms() const
  {
    return global_subframe_poses_;
  }

  /** \brief Set all subframes of this object.
   *
   * Use these to define points of interest on the object to plan with
   * (e.g. screwdriver/tip, kettle/spout, mug/base).
   */
  void setSubframeTransforms(const moveit::core::FixedTransformsMap& subframe_poses)
  {
    for (const auto& t : subframe_poses)
    {
      ASSERT_ISOMETRY(t.second)  // unsanitized input, could contain a non-isometry
    }
    subframe_poses_ = subframe_poses;
  }

  /** \brief Get the fixed transform to a named subframe on this body (relative to the body's pose)
   *
   * The frame_name needs to have the object's name prepended (e.g. "screwdriver/tip" returns true if the object's
   * name is "screwdriver"). Returns an identity transform if frame_name is unknown (and set found to false).
   * The returned transform is guaranteed to be a valid isometry. */
  const Eigen::Isometry3d& getSubframeTransform(const std::string& frame_name, bool* found = nullptr) const;

  /** \brief Get the fixed transform to a named subframe on this body (relative to the robot link)
   *
   * The frame_name needs to have the object's name prepended (e.g. "screwdriver/tip" returns true if the object's
   * name is "screwdriver"). Returns an identity transform if frame_name is unknown (and set found to false).
   * The returned transform is guaranteed to be a valid isometry. */
  const Eigen::Isometry3d& getSubframeTransformInLinkFrame(const std::string& frame_name, bool* found = nullptr) const;

  /** \brief Get the fixed transform to a named subframe on this body, relative to the world frame.
   * The frame_name needs to have the object's name prepended (e.g. "screwdriver/tip" returns true if the object's
   * name is "screwdriver"). Returns an identity transform if frame_name is unknown (and set found to false).
   * The returned transform is guaranteed to be a valid isometry. */
  const Eigen::Isometry3d& getGlobalSubframeTransform(const std::string& frame_name, bool* found = nullptr) const;

  /** \brief Check whether a subframe of given @frame_name is present in this object.
   *
   * The frame_name needs to have the object's name prepended (e.g. "screwdriver/tip" returns true if the object's
   * name is "screwdriver"). */
  bool hasSubframeTransform(const std::string& frame_name) const;

  /** \brief Get the global transforms (in world frame) for the collision bodies. The returned transforms are
   *  guaranteed to be valid isometries. */
  const EigenSTL::vector_Isometry3d& getGlobalCollisionBodyTransforms() const
  {
    return global_collision_body_transforms_;
  }

  /** \brief Set the padding for the shapes of this attached object */
  void setPadding(double padding);

  /** \brief Set the scale for the shapes of this attached object */
  void setScale(double scale);

  /** \brief Recompute global_collision_body_transform given the transform of the parent link */
  void computeTransform(const Eigen::Isometry3d& parent_link_global_transform);

private:
  /** \brief The link that owns this attached body */
  const LinkModel* parent_link_model_;

  /** \brief string id for reference */
  std::string id_;

  /** \brief The transform from the parent link to the attached body's pose*/
  Eigen::Isometry3d pose_;

  /** \brief The transform from the model frame to the attached body's pose  */
  Eigen::Isometry3d global_pose_;

  /** \brief The geometries of the attached body */
  std::vector<shapes::ShapeConstPtr> shapes_;

  /** \brief The transforms from the object's pose to the object's geometries*/
  EigenSTL::vector_Isometry3d shape_poses_;

  /** \brief The transforms from the link to the object's geometries*/
  EigenSTL::vector_Isometry3d shape_poses_in_link_frame_;

  /** \brief The global transforms for the attached bodies (computed by forward kinematics) */
  EigenSTL::vector_Isometry3d global_collision_body_transforms_;

  /** \brief The set of links this body is allowed to touch */
  std::set<std::string> touch_links_;

  /** \brief Posture of links for releasing the object (if any). This is useful for example when storing
      the configuration of a gripper holding an object */
  trajectory_msgs::msg::JointTrajectory detach_posture_;

  /** \brief Transforms to subframes on the object, relative to the object's pose. */
  moveit::core::FixedTransformsMap subframe_poses_;

  /** \brief Transforms to subframes on the object, relative to the model frame. */
  moveit::core::FixedTransformsMap global_subframe_poses_;
};
}  // namespace core
}  // namespace moveit<|MERGE_RESOLUTION|>--- conflicted
+++ resolved
@@ -60,19 +60,12 @@
   /** \brief Construct an attached body for a specified \e link.
    *
    * The name of this body is \e id and it consists of \e shapes that attach to the link by the transforms
-<<<<<<< HEAD
-   * \e shape_poses. The set of links that are allowed to be touched by this object is specified by \e touch_links. */
-  AttachedBody(const LinkModel* link, const std::string& id, const Eigen::Isometry3d& pose,
-               const std::vector<shapes::ShapeConstPtr>& shapes, const EigenSTL::vector_Isometry3d& shape_poses,
-               const std::set<std::string>& touch_links, const trajectory_msgs::msg::JointTrajectory& attach_posture,
-=======
    * \e shape_poses. The set of links that are allowed to be touched by this object is specified by \e touch_links.
    * detach_posture may describe a detach motion for the gripper when placing the object.
    * The shape and subframe poses are relative to the \e pose, and \e pose is relative to the parent link. */
   AttachedBody(const LinkModel* parent, const std::string& id, const Eigen::Isometry3d& pose,
                const std::vector<shapes::ShapeConstPtr>& shapes, const EigenSTL::vector_Isometry3d& shape_poses,
-               const std::set<std::string>& touch_links, const trajectory_msgs::JointTrajectory& detach_posture,
->>>>>>> 0d7462f1
+               const std::set<std::string>& touch_links, const trajectory_msgs::msg::JointTrajectory& detach_posture,
                const moveit::core::FixedTransformsMap& subframe_poses = moveit::core::FixedTransformsMap());
 
   ~AttachedBody();
