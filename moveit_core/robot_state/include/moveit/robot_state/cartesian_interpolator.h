--- conflicted
+++ resolved
@@ -95,7 +95,6 @@
   // TODO(mlautman): Eventually, this planner should be moved out of robot_state
 
 public:
-<<<<<<< HEAD
   struct Percentage
   {
     // value must be in [0,1]
@@ -141,17 +140,11 @@
     double meters;
   };
 
-=======
->>>>>>> 1245f151
   /** \brief Compute the sequence of joint values that correspond to a straight Cartesian path for a particular link.
 
      The Cartesian path to be followed is specified as a \e translation vector to be followed by the robot \e link.
      This vector is assumed to be specified either in the global reference frame or in the local
-<<<<<<< HEAD
-     reference frame of the link (\e global_reference_frame is false).
-=======
      reference frame of the link.
->>>>>>> 1245f151
      The resulting joint values are stored in the vector \e traj, one by one. The maximum distance in
      Cartesian space between consecutive points on the resulting path is specified in the \e MaxEEFStep struct which
      provides two fields: translation and rotation. If a \e validCallback is specified, this is passed to the internal
@@ -174,7 +167,6 @@
 
      For absolute jump thresholds, if any individual joint-space motion delta is larger then \e revolute_jump_threshold
      for revolute joints or \e prismatic_jump_threshold for prismatic joints then this step is considered a failure and
-<<<<<<< HEAD
      the returned path is truncated up to just before the jump.
 
      Kinematics solvers may use cost functions to prioritize certain solutions, which may be specified with \e cost_function. */
@@ -185,22 +177,11 @@
       const GroupStateValidityCallbackFn& validCallback = GroupStateValidityCallbackFn(),
       const kinematics::KinematicsQueryOptions& options = kinematics::KinematicsQueryOptions(),
       const kinematics::KinematicsBase::IKCostFn& cost_function = kinematics::KinematicsBase::IKCostFn());
-=======
-     the returned path is truncated up to just before the jump.*/
-  static double
-  computeCartesianPath(RobotState* start_state, const JointModelGroup* group,
-                       std::vector<std::shared_ptr<RobotState>>& traj, const LinkModel* link,
-                       const Eigen::Vector3d& translation, bool global_reference_frame, const MaxEEFStep& max_step,
-                       const JumpThreshold& jump_threshold,
-                       const GroupStateValidityCallbackFn& validCallback = GroupStateValidityCallbackFn(),
-                       const kinematics::KinematicsQueryOptions& options = kinematics::KinematicsQueryOptions());
->>>>>>> 1245f151
 
   /** \brief Compute the sequence of joint values that correspond to a straight Cartesian path, for a particular link.
 
      In contrast to the previous function, the translation vector is specified as a (unit) direction vector and
      a distance. */
-<<<<<<< HEAD
   static Distance computeCartesianPath(
       RobotState* start_state, const JointModelGroup* group, std::vector<std::shared_ptr<RobotState>>& traj,
       const LinkModel* link, const Eigen::Vector3d& direction, bool global_reference_frame, double distance,
@@ -211,25 +192,12 @@
   {
     return computeCartesianPath(start_state, group, traj, link, distance * direction, global_reference_frame, max_step,
                                 jump_threshold, validCallback, options, cost_function);
-=======
-  static double
-  computeCartesianPath(RobotState* start_state, const JointModelGroup* group,
-                       std::vector<std::shared_ptr<RobotState>>& traj, const LinkModel* link,
-                       const Eigen::Vector3d& direction, bool global_reference_frame, double distance,
-                       const MaxEEFStep& max_step, const JumpThreshold& jump_threshold,
-                       const GroupStateValidityCallbackFn& validCallback = GroupStateValidityCallbackFn(),
-                       const kinematics::KinematicsQueryOptions& options = kinematics::KinematicsQueryOptions())
-  {
-    return computeCartesianPath(start_state, group, traj, link, distance * direction, global_reference_frame, max_step,
-                                jump_threshold, validCallback, options);
->>>>>>> 1245f151
   }
 
   /** \brief Compute the sequence of joint values that correspond to a straight Cartesian path, for a particular frame.
 
      In contrast to the previous function, the Cartesian path is specified as a target frame to be reached (\e target)
      for a virtual frame attached to the robot \e link with the given \e link_offset.
-<<<<<<< HEAD
      The target frame is assumed to be specified either w.r.t. to the global reference frame or the virtual link frame
      (\e global_reference_frame is false). This function returns the percentage (0..1) of the path that was achieved.
      All other comments from the previous function apply. */
@@ -241,18 +209,6 @@
       const kinematics::KinematicsQueryOptions& options = kinematics::KinematicsQueryOptions(),
       const kinematics::KinematicsBase::IKCostFn& cost_function = kinematics::KinematicsBase::IKCostFn(),
       const Eigen::Isometry3d& link_offset = Eigen::Isometry3d::Identity());
-=======
-     The target frame is assumed to be specified either w.r.t. to the global reference frame or the virtual link frame.
-     This function returns the fraction (0..1) of path that was achieved. All other comments from the previous function apply. */
-  static double
-  computeCartesianPath(RobotState* start_state, const JointModelGroup* group,
-                       std::vector<std::shared_ptr<RobotState>>& traj, const LinkModel* link,
-                       const Eigen::Isometry3d& target, bool global_reference_frame, const MaxEEFStep& max_step,
-                       const JumpThreshold& jump_threshold,
-                       const GroupStateValidityCallbackFn& validCallback = GroupStateValidityCallbackFn(),
-                       const kinematics::KinematicsQueryOptions& options = kinematics::KinematicsQueryOptions(),
-                       const Eigen::Isometry3d& link_offset = Eigen::Isometry3d::Identity());
->>>>>>> 1245f151
 
   /** \brief Compute the sequence of joint values that perform a general Cartesian path.
 
@@ -260,7 +216,6 @@
      reached by the virtual frame attached to the robot \e link. The waypoints are transforms given either w.r.t. the global
      reference frame or the virtual frame at the immediately preceding waypoint. The virtual frame needs
      to move in a straight line between two consecutive waypoints. All other comments apply. */
-<<<<<<< HEAD
   static Percentage computeCartesianPath(
       RobotState* start_state, const JointModelGroup* group, std::vector<std::shared_ptr<RobotState>>& traj,
       const LinkModel* link, const EigenSTL::vector_Isometry3d& waypoints, bool global_reference_frame,
@@ -269,16 +224,6 @@
       const kinematics::KinematicsQueryOptions& options = kinematics::KinematicsQueryOptions(),
       const kinematics::KinematicsBase::IKCostFn& cost_function = kinematics::KinematicsBase::IKCostFn(),
       const Eigen::Isometry3d& link_offset = Eigen::Isometry3d::Identity());
-=======
-  static double
-  computeCartesianPath(RobotState* start_state, const JointModelGroup* group,
-                       std::vector<std::shared_ptr<RobotState>>& traj, const LinkModel* link,
-                       const EigenSTL::vector_Isometry3d& waypoints, bool global_reference_frame,
-                       const MaxEEFStep& max_step, const JumpThreshold& jump_threshold,
-                       const GroupStateValidityCallbackFn& validCallback = GroupStateValidityCallbackFn(),
-                       const kinematics::KinematicsQueryOptions& options = kinematics::KinematicsQueryOptions(),
-                       const Eigen::Isometry3d& link_offset = Eigen::Isometry3d::Identity());
->>>>>>> 1245f151
 
   /** \brief Tests joint space jumps of a trajectory.
 
