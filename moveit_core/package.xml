<package>
  <name>moveit_core</name>
<<<<<<< HEAD
  <version>0.5.7</version>
=======
  <version>0.5.8</version>
>>>>>>> 05c6a9ad
  <description>Core libraries used by MoveIt!</description>
  <author email="isucan@gmail.com">Ioan Sucan</author>
  <author email="robot.moveit@gmail.com">Sachin Chitta</author>
  <author email="acorn.pooley@sri.com">Acorn Pooley</author>

  <maintainer email="robot.moveit@gmail.com">Sachin Chitta</maintainer>
  <maintainer email="isucan@gmail.com">Ioan Sucan</maintainer>
  <maintainer email="acorn.pooley@sri.com">Acorn Pooley</maintainer>

  <license>BSD</license>  
  <url type="website">http://moveit.ros.org</url>
  <url type="bugtracker">https://github.com/ros-planning/moveit_core/issues</url>
  <url type="repository">https://github.com/ros-planning/moveit_core</url>

  <buildtool_depend>catkin</buildtool_depend>
  <buildtool_depend>pkg-config</buildtool_depend>

  <test_depend>moveit_resources</test_depend>
  <test_depend>orocos_kdl</test_depend>

  <build_depend>console_bridge</build_depend>
  <build_depend>random_numbers</build_depend>
  <build_depend>shape_tools</build_depend>
  <build_depend>octomap_msgs</build_depend>  
  <build_depend>moveit_msgs</build_depend>
  <build_depend>actionlib_msgs</build_depend>
  <build_depend>geometry_msgs</build_depend>
  <build_depend>sensor_msgs</build_depend>
  <build_depend>shape_msgs</build_depend>
  <build_depend>std_msgs</build_depend>
  <build_depend>trajectory_msgs</build_depend>
  <build_depend>visualization_msgs</build_depend>   
  <build_depend>octomap</build_depend>
  <build_depend>urdfdom</build_depend>
  <build_depend>urdfdom_headers</build_depend>
  <build_depend>srdfdom</build_depend>
  <build_depend>kdl_parser</build_depend>
  <build_depend>eigen</build_depend>
  <build_depend>boost</build_depend>
  <build_depend>assimp</build_depend>
  <build_depend>fcl</build_depend> 
  <build_depend>eigen_stl_containers</build_depend>
  <build_depend>eigen_conversions</build_depend>
  <build_depend version_gte="0.3.4">geometric_shapes</build_depend>
  <build_depend>roslib</build_depend>
  <build_depend>rostime</build_depend>
  <build_depend>cmake_modules</build_depend>

  <run_depend>console_bridge</run_depend>
  <run_depend>random_numbers</run_depend>
  <run_depend>shape_tools</run_depend>
  <run_depend>octomap</run_depend>
  <run_depend>urdfdom</run_depend>
  <run_depend>urdfdom_headers</run_depend>
  <run_depend>srdfdom</run_depend> 
  <run_depend>kdl_parser</run_depend>
  <run_depend>eigen</run_depend>
  <run_depend>boost</run_depend>
  <run_depend>assimp</run_depend>
  <run_depend>fcl</run_depend>
  <run_depend>eigen_stl_containers</run_depend>  
  <run_depend>eigen_conversions</run_depend>
  <run_depend version_gte="0.3.4">geometric_shapes</run_depend>
  <run_depend>rostime</run_depend>
  <run_depend>octomap_msgs</run_depend>  
  <run_depend>moveit_msgs</run_depend>
  <run_depend>actionlib_msgs</run_depend>
  <run_depend>geometry_msgs</run_depend>
  <run_depend>sensor_msgs</run_depend>
  <run_depend>shape_msgs</run_depend>
  <run_depend>std_msgs</run_depend>
  <run_depend>trajectory_msgs</run_depend>
  <run_depend>visualization_msgs</run_depend>  

</package><|MERGE_RESOLUTION|>--- conflicted
+++ resolved
@@ -1,10 +1,6 @@
 <package>
   <name>moveit_core</name>
-<<<<<<< HEAD
-  <version>0.5.7</version>
-=======
   <version>0.5.8</version>
->>>>>>> 05c6a9ad
   <description>Core libraries used by MoveIt!</description>
   <author email="isucan@gmail.com">Ioan Sucan</author>
   <author email="robot.moveit@gmail.com">Sachin Chitta</author>
