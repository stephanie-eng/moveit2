/*********************************************************************
 * Software License Agreement (BSD License)
 *
 *  Copyright (c) 2014, JSK, The University of Tokyo.
 *  All rights reserved.
 *
 *  Redistribution and use in source and binary forms, with or without
 *  modification, are permitted provided that the following conditions
 *  are met:
 *
 *   * Redistributions of source code must retain the above copyright
 *     notice, this list of conditions and the following disclaimer.
 *   * Redistributions in binary form must reproduce the above
 *     copyright notice, this list of conditions and the following
 *     disclaimer in the documentation and/or other materials provided
 *     with the distribution.
 *   * Neither the name of JSK, The University of Tokyo nor the names of its
 *     contributors may be used to endorse or promote products derived
 *     from this software without specific prior written permission.
 *
 *  THIS SOFTWARE IS PROVIDED BY THE COPYRIGHT HOLDERS AND CONTRIBUTORS
 *  "AS IS" AND ANY EXPRESS OR IMPLIED WARRANTIES, INCLUDING, BUT NOT
 *  LIMITED TO, THE IMPLIED WARRANTIES OF MERCHANTABILITY AND FITNESS
 *  FOR A PARTICULAR PURPOSE ARE DISCLAIMED. IN NO EVENT SHALL THE
 *  COPYRIGHT OWNER OR CONTRIBUTORS BE LIABLE FOR ANY DIRECT, INDIRECT,
 *  INCIDENTAL, SPECIAL, EXEMPLARY, OR CONSEQUENTIAL DAMAGES (INCLUDING,
 *  BUT NOT LIMITED TO, PROCUREMENT OF SUBSTITUTE GOODS OR SERVICES;
 *  LOSS OF USE, DATA, OR PROFITS; OR BUSINESS INTERRUPTION) HOWEVER
 *  CAUSED AND ON ANY THEORY OF LIABILITY, WHETHER IN CONTRACT, STRICT
 *  LIABILITY, OR TORT (INCLUDING NEGLIGENCE OR OTHERWISE) ARISING IN
 *  ANY WAY OUT OF THE USE OF THIS SOFTWARE, EVEN IF ADVISED OF THE
 *  POSSIBILITY OF SUCH DAMAGE.
 *********************************************************************/

/* Author: Dave Coleman, Masaki Murooka */

#include <moveit_msgs/srv/get_position_ik.hpp>
#include <moveit/srv_kinematics_plugin/srv_kinematics_plugin.h>
#include <class_loader/class_loader.hpp>
#include <moveit/robot_state/conversions.h>
#include <iterator>

// Eigen
#include <Eigen/Core>
#include <Eigen/Geometry>

// register SRVKinematics as a KinematicsBase implementation
CLASS_LOADER_REGISTER_CLASS(srv_kinematics_plugin::SrvKinematicsPlugin, kinematics::KinematicsBase)

namespace srv_kinematics_plugin
{
static const rclcpp::Logger LOGGER = rclcpp::get_logger("moveit_srv_kinematics_plugin.srv_kinematics_plugin");

SrvKinematicsPlugin::SrvKinematicsPlugin() : active_(false)
{
}

bool SrvKinematicsPlugin::initialize(const rclcpp::Node::SharedPtr& node, const moveit::core::RobotModel& robot_model,
                                     const std::string& group_name, const std::string& base_frame,
                                     const std::vector<std::string>& tip_frames, double search_discretization)
{
  node_ = node;
  bool debug = false;

  RCLCPP_INFO(LOGGER, "SrvKinematicsPlugin initializing");

  storeValues(robot_model, group_name, base_frame, tip_frames, search_discretization);
  joint_model_group_ = robot_model_->getJointModelGroup(group_name);
  if (!joint_model_group_)
    return false;

  if (debug)
  {
    std::cout << std::endl << "Joint Model Variable Names: ------------------------------------------- " << std::endl;
    const std::vector<std::string> jm_names = joint_model_group_->getVariableNames();
    std::copy(jm_names.begin(), jm_names.end(), std::ostream_iterator<std::string>(std::cout, "\n"));
    std::cout << std::endl;
  }

  // Get the dimension of the planning group
  dimension_ = joint_model_group_->getVariableCount();
  RCLCPP_INFO_STREAM(LOGGER, "Dimension planning group '"
                                 << group_name << "': " << dimension_
                                 << ". Active Joints Models: " << joint_model_group_->getActiveJointModels().size()
                                 << ". Mimic Joint Models: " << joint_model_group_->getMimicJointModels().size());

  // Copy joint names
  for (std::size_t i = 0; i < joint_model_group_->getJointModels().size(); ++i)
  {
    ik_group_info_.joint_names.push_back(joint_model_group_->getJointModelNames()[i]);
  }

  if (debug)
  {
    RCLCPP_ERROR(LOGGER, "tip links available:");
    std::copy(tip_frames_.begin(), tip_frames_.end(), std::ostream_iterator<std::string>(std::cout, "\n"));
  }

  // Make sure all the tip links are in the link_names vector
  for (const std::string& tip_frame : tip_frames_)
  {
    if (!joint_model_group_->hasLinkModel(tip_frame))
    {
      RCLCPP_ERROR(LOGGER, "Could not find tip name '%s' in joint group '%s'", tip_frame.c_str(), group_name.c_str());
      return false;
    }
    ik_group_info_.link_names.push_back(tip_frame);
  }

  // Choose what ROS service to send IK requests to
  RCLCPP_DEBUG(LOGGER, "Looking for ROS service name on rosparam server with param: "
                       "/kinematics_solver_service_name");
  std::string ik_service_name;
  lookupParam(node_, "kinematics_solver_service_name", ik_service_name, std::string("solve_ik"));

  // Setup the joint state groups that we need
  robot_state_.reset(new moveit::core::RobotState(robot_model_));
  robot_state_->setToDefaultValues();

  // Create the ROS2 service client
  ik_service_client_ = node_->create_client<moveit_msgs::srv::GetPositionIK>(ik_service_name);

  if (!ik_service_client_->wait_for_service(std::chrono::seconds(1)))  // wait 0.1 seconds, blocking
    RCLCPP_WARN_STREAM(LOGGER,
                       "Unable to connect to ROS service client with name: " << ik_service_client_->get_service_name());
  else
    RCLCPP_INFO_STREAM(LOGGER,
                       "Service client started with ROS service name: " << ik_service_client_->get_service_name());

  active_ = true;
  RCLCPP_DEBUG(LOGGER, "ROS service-based kinematics solver initialized");
  return true;
}

bool SrvKinematicsPlugin::setRedundantJoints(const std::vector<unsigned int>& redundant_joints)
{
  if (num_possible_redundant_joints_ < 0)
  {
    RCLCPP_ERROR(LOGGER, "This group cannot have redundant joints");
    return false;
  }
  if (int(redundant_joints.size()) > num_possible_redundant_joints_)
  {
    RCLCPP_ERROR(LOGGER, "This group can only have %d redundant joints", num_possible_redundant_joints_);
    return false;
  }

  return true;
}

bool SrvKinematicsPlugin::isRedundantJoint(unsigned int index) const
{
  for (const unsigned int& redundant_joint_indice : redundant_joint_indices_)
    if (redundant_joint_indice == index)
      return true;
  return false;
}

int SrvKinematicsPlugin::getJointIndex(const std::string& name) const
{
  for (unsigned int i = 0; i < ik_group_info_.joint_names.size(); i++)
  {
    if (ik_group_info_.joint_names[i] == name)
      return i;
  }
  return -1;
}

bool SrvKinematicsPlugin::timedOut(const rclcpp::Time& start_time, double duration) const
{
  return ((node_->now() - start_time).seconds() >= duration);
}

bool SrvKinematicsPlugin::getPositionIK(const geometry_msgs::msg::Pose& ik_pose,
                                        const std::vector<double>& ik_seed_state, std::vector<double>& solution,
                                        moveit_msgs::msg::MoveItErrorCodes& error_code,
                                        const kinematics::KinematicsQueryOptions& options) const
{
  std::vector<double> consistency_limits;

  return searchPositionIK(ik_pose, ik_seed_state, default_timeout_, consistency_limits, solution, IKCallbackFn(),
                          error_code, options);
}

bool SrvKinematicsPlugin::searchPositionIK(const geometry_msgs::msg::Pose& ik_pose,
                                           const std::vector<double>& ik_seed_state, double timeout,
                                           std::vector<double>& solution,
                                           moveit_msgs::msg::MoveItErrorCodes& error_code,
                                           const kinematics::KinematicsQueryOptions& options) const
{
  std::vector<double> consistency_limits;

  return searchPositionIK(ik_pose, ik_seed_state, timeout, consistency_limits, solution, IKCallbackFn(), error_code,
                          options);
}

bool SrvKinematicsPlugin::searchPositionIK(const geometry_msgs::msg::Pose& ik_pose,
                                           const std::vector<double>& ik_seed_state, double timeout,
                                           const std::vector<double>& consistency_limits, std::vector<double>& solution,
                                           moveit_msgs::msg::MoveItErrorCodes& error_code,
                                           const kinematics::KinematicsQueryOptions& options) const
{
  return searchPositionIK(ik_pose, ik_seed_state, timeout, consistency_limits, solution, IKCallbackFn(), error_code,
                          options);
}

bool SrvKinematicsPlugin::searchPositionIK(const geometry_msgs::msg::Pose& ik_pose,
                                           const std::vector<double>& ik_seed_state, double timeout,
                                           std::vector<double>& solution, const IKCallbackFn& solution_callback,
                                           moveit_msgs::msg::MoveItErrorCodes& error_code,
                                           const kinematics::KinematicsQueryOptions& options) const
{
  std::vector<double> consistency_limits;
  return searchPositionIK(ik_pose, ik_seed_state, timeout, consistency_limits, solution, solution_callback, error_code,
                          options);
}

bool SrvKinematicsPlugin::searchPositionIK(const geometry_msgs::msg::Pose& ik_pose,
                                           const std::vector<double>& ik_seed_state, double timeout,
                                           const std::vector<double>& consistency_limits, std::vector<double>& solution,
                                           const IKCallbackFn& solution_callback,
                                           moveit_msgs::msg::MoveItErrorCodes& error_code,
                                           const kinematics::KinematicsQueryOptions& options) const
{
  // Convert single pose into a vector of one pose
  std::vector<geometry_msgs::msg::Pose> ik_poses;
  ik_poses.push_back(ik_pose);

  return searchPositionIK(ik_poses, ik_seed_state, timeout, consistency_limits, solution, solution_callback, error_code,
                          options);
}

bool SrvKinematicsPlugin::searchPositionIK(const std::vector<geometry_msgs::msg::Pose>& ik_poses,
                                           const std::vector<double>& ik_seed_state, double /*timeout*/,
                                           const std::vector<double>& /*consistency_limits*/,
                                           std::vector<double>& solution, const IKCallbackFn& solution_callback,
                                           moveit_msgs::msg::MoveItErrorCodes& error_code,
                                           const kinematics::KinematicsQueryOptions& /*options*/,
                                           const moveit::core::RobotState* /*context_state*/) const
{
  // Check if active
  if (!active_)
  {
    RCLCPP_ERROR(LOGGER, "kinematics not active");
    error_code.val = error_code.NO_IK_SOLUTION;
    return false;
  }

  // Check if seed state correct
  if (ik_seed_state.size() != dimension_)
  {
<<<<<<< HEAD
    RCLCPP_ERROR_STREAM(LOGGER, "Seed state must have size " << dimension_ << " instead of size "
                                                             << ik_seed_state.size());
=======
    ROS_ERROR_STREAM_NAMED("srv",
                           "Seed state must have size " << dimension_ << " instead of size " << ik_seed_state.size());
>>>>>>> 7ad2bc7b
    error_code.val = error_code.NO_IK_SOLUTION;
    return false;
  }

  // Check that we have the same number of poses as tips
  if (tip_frames_.size() != ik_poses.size())
  {
    RCLCPP_ERROR_STREAM(LOGGER, "Mismatched number of pose requests (" << ik_poses.size() << ") to tip frames ("
                                                                       << tip_frames_.size()
                                                                       << ") in searchPositionIK");
    error_code.val = error_code.NO_IK_SOLUTION;
    return false;
  }

  // Create the service message
  auto ik_srv = std::make_shared<moveit_msgs::srv::GetPositionIK::Request>();
  ik_srv->ik_request.avoid_collisions = true;
  ik_srv->ik_request.group_name = getGroupName();

  // Copy seed state into virtual robot state and convert into moveit_msg
  robot_state_->setJointGroupPositions(joint_model_group_, ik_seed_state);
  moveit::core::robotStateToRobotStateMsg(*robot_state_, ik_srv->ik_request.robot_state);

  // Load the poses into the request in difference places depending if there is more than one or not
  geometry_msgs::msg::PoseStamped ik_pose_st;
  ik_pose_st.header.frame_id = base_frame_;
  if (tip_frames_.size() > 1)
  {
    // Load into vector of poses
    for (std::size_t i = 0; i < tip_frames_.size(); ++i)
    {
      ik_pose_st.pose = ik_poses[i];
      ik_srv->ik_request.pose_stamped_vector.push_back(ik_pose_st);
      ik_srv->ik_request.ik_link_names.push_back(tip_frames_[i]);
    }
  }
  else
  {
    ik_pose_st.pose = ik_poses[0];

    // Load into single pose value
    ik_srv->ik_request.pose_stamped = ik_pose_st;
    ik_srv->ik_request.ik_link_name = getTipFrames()[0];
  }

  RCLCPP_DEBUG(LOGGER, "Calling service: %s", ik_service_client_->get_service_name());
  auto result_future = ik_service_client_->async_send_request(ik_srv);
  const auto& response = result_future.get();
  if (rclcpp::spin_until_future_complete(node_, result_future) == rclcpp::FutureReturnCode::SUCCESS)
  {
    // Check error code
    error_code.val = response->error_code.val;
    if (error_code.val != error_code.SUCCESS)
    {
      // TODO (JafarAbdi) Print the entire message for ROS2?
      // RCLCPP_DEBUG("srv", "An IK that satisifes the constraints and is collision free could not be found."
      //                                   << "\nRequest was: \n"
      //                                   << ik_srv.request.ik_request << "\nResponse was: \n"
      //                                   << ik_srv.response.solution);
      switch (error_code.val)
      {
        case moveit_msgs::msg::MoveItErrorCodes::FAILURE:
          RCLCPP_ERROR(LOGGER, "Service failed with with error code: FAILURE");
          break;
        case moveit_msgs::msg::MoveItErrorCodes::NO_IK_SOLUTION:
          RCLCPP_DEBUG(LOGGER, "Service failed with with error code: NO IK SOLUTION");
          break;
        default:
          RCLCPP_DEBUG_STREAM(LOGGER, "Service failed with with error code: " << error_code.val);
      }
      return false;
    }
  }
  else
  {
    RCLCPP_DEBUG_STREAM(LOGGER,
                        "Service call failed to connect to service: " << ik_service_client_->get_service_name());
    error_code.val = error_code.FAILURE;
    return false;
  }
  // Convert the robot state message to our robot_state representation
  if (!moveit::core::robotStateMsgToRobotState(response->solution, *robot_state_))
  {
    RCLCPP_ERROR(LOGGER, "An error occured converting received robot state message into internal robot state.");
    error_code.val = error_code.FAILURE;
    return false;
  }

  // Get just the joints we are concerned about in our planning group
  robot_state_->copyJointGroupPositions(joint_model_group_, solution);

  // Run the solution callback (i.e. collision checker) if available
  if (!solution_callback.empty())
  {
    RCLCPP_DEBUG(LOGGER, "Calling solution callback on IK solution");

    // hack: should use all poses, not just the 0th
    solution_callback(ik_poses[0], solution, error_code);

    if (error_code.val != error_code.SUCCESS)
    {
      switch (error_code.val)
      {
        case moveit_msgs::msg::MoveItErrorCodes::FAILURE:
          RCLCPP_ERROR(LOGGER, "IK solution callback failed with with error code: FAILURE");
          break;
        case moveit_msgs::msg::MoveItErrorCodes::NO_IK_SOLUTION:
          RCLCPP_ERROR(LOGGER, "IK solution callback failed with with error code: "
                               "NO IK SOLUTION");
          break;
        default:
          RCLCPP_ERROR_STREAM(LOGGER, "IK solution callback failed with with error code: " << error_code.val);
      }
      return false;
    }
  }

  RCLCPP_INFO(LOGGER, "IK Solver Succeeded!");
  return true;
}

bool SrvKinematicsPlugin::getPositionFK(const std::vector<std::string>& link_names,
                                        const std::vector<double>& joint_angles,
                                        std::vector<geometry_msgs::msg::Pose>& poses) const
{
  if (!active_)
  {
    RCLCPP_ERROR(LOGGER, "kinematics not active");
    return false;
  }
  poses.resize(link_names.size());
  if (joint_angles.size() != dimension_)
  {
    RCLCPP_ERROR(LOGGER, "Joint angles vector must have size: %d", dimension_);
    return false;
  }

  RCLCPP_ERROR(LOGGER, "Forward kinematics not implemented");

  return false;
}

const std::vector<std::string>& SrvKinematicsPlugin::getJointNames() const
{
  return ik_group_info_.joint_names;
}

const std::vector<std::string>& SrvKinematicsPlugin::getLinkNames() const
{
  return ik_group_info_.link_names;
}

const std::vector<std::string>& SrvKinematicsPlugin::getVariableNames() const
{
  return joint_model_group_->getVariableNames();
}

}  // namespace srv_kinematics_plugin<|MERGE_RESOLUTION|>--- conflicted
+++ resolved
@@ -249,13 +249,8 @@
   // Check if seed state correct
   if (ik_seed_state.size() != dimension_)
   {
-<<<<<<< HEAD
-    RCLCPP_ERROR_STREAM(LOGGER, "Seed state must have size " << dimension_ << " instead of size "
-                                                             << ik_seed_state.size());
-=======
-    ROS_ERROR_STREAM_NAMED("srv",
-                           "Seed state must have size " << dimension_ << " instead of size " << ik_seed_state.size());
->>>>>>> 7ad2bc7b
+    RCLCPP_ERROR_STREAM(LOGGER,
+                        "Seed state must have size " << dimension_ << " instead of size " << ik_seed_state.size());
     error_code.val = error_code.NO_IK_SOLUTION;
     return false;
   }
@@ -331,8 +326,7 @@
   }
   else
   {
-    RCLCPP_DEBUG_STREAM(LOGGER,
-                        "Service call failed to connect to service: " << ik_service_client_->get_service_name());
+    RCLCPP_DEBUG_STREAM(LOGGER, "Service call failed to connect to service: " << ik_service_client_->get_service_name());
     error_code.val = error_code.FAILURE;
     return false;
   }
