/*********************************************************************
* Software License Agreement (BSD License)
*
*  Copyright (c) 2012, Willow Garage, Inc.
*  All rights reserved.
*
*  Redistribution and use in source and binary forms, with or without
*  modification, are permitted provided that the following conditions
*  are met:
*
*   * Redistributions of source code must retain the above copyright
*     notice, this list of conditions and the following disclaimer.
*   * Redistributions in binary form must reproduce the above
*     copyright notice, this list of conditions and the following
*     disclaimer in the documentation and/or other materials provided
*     with the distribution.
*   * Neither the name of Willow Garage nor the names of its
*     contributors may be used to endorse or promote products derived
*     from this software without specific prior written permission.
*
*  THIS SOFTWARE IS PROVIDED BY THE COPYRIGHT HOLDERS AND CONTRIBUTORS
*  "AS IS" AND ANY EXPRESS OR IMPLIED WARRANTIES, INCLUDING, BUT NOT
*  LIMITED TO, THE IMPLIED WARRANTIES OF MERCHANTABILITY AND FITNESS
*  FOR A PARTICULAR PURPOSE ARE DISCLAIMED. IN NO EVENT SHALL THE
*  COPYRIGHT OWNER OR CONTRIBUTORS BE LIABLE FOR ANY DIRECT, INDIRECT,
*  INCIDENTAL, SPECIAL, EXEMPLARY, OR CONSEQUENTIAL DAMAGES (INCLUDING,
*  BUT NOT LIMITED TO, PROCUREMENT OF SUBSTITUTE GOODS OR SERVICES;
*  LOSS OF USE, DATA, OR PROFITS; OR BUSINESS INTERRUPTION) HOWEVER
*  CAUSED AND ON ANY THEORY OF LIABILITY, WHETHER IN CONTRACT, STRICT
*  LIABILITY, OR TORT (INCLUDING NEGLIGENCE OR OTHERWISE) ARISING IN
*  ANY WAY OUT OF THE USE OF THIS SOFTWARE, EVEN IF ADVISED OF THE
*  POSSIBILITY OF SUCH DAMAGE.
*********************************************************************/

/* Author: Ioan Sucan */

#pragma once

#include <moveit/ompl_interface/model_based_planning_context.h>
#include <moveit/ompl_interface/parameterization/model_based_state_space_factory.h>
#include <moveit/constraint_samplers/constraint_sampler_manager.h>
#include <moveit/macros/class_forward.h>

#include <vector>
#include <string>
#include <map>

namespace ompl_interface
{
class PlanningContextManager
{
public:
  PlanningContextManager(robot_model::RobotModelConstPtr robot_model,
                         constraint_samplers::ConstraintSamplerManagerPtr csm);
  ~PlanningContextManager();

  /** @brief Specify configurations for the planners.
      @param pconfig Configurations for the different planners */
  void setPlannerConfigurations(const planning_interface::PlannerConfigurationMap& pconfig);

  /** @brief Return the previously set planner configurations */
  const planning_interface::PlannerConfigurationMap& getPlannerConfigurations() const
  {
    return planner_configs_;
  }

  /* \brief Get the maximum number of sampling attempts allowed when sampling states is needed */
  unsigned int getMaximumStateSamplingAttempts() const
  {
    return max_state_sampling_attempts_;
  }

  /* \brief Set the maximum number of sampling attempts allowed when sampling states is needed */
  void setMaximumStateSamplingAttempts(unsigned int max_state_sampling_attempts)
  {
    max_state_sampling_attempts_ = max_state_sampling_attempts;
  }

  /* \brief Get the maximum number of sampling attempts allowed when sampling goals is needed */
  unsigned int getMaximumGoalSamplingAttempts() const
  {
    return max_goal_sampling_attempts_;
  }

  /* \brief Set the maximum number of sampling attempts allowed when sampling goals is needed */
  void setMaximumGoalSamplingAttempts(unsigned int max_goal_sampling_attempts)
  {
    max_goal_sampling_attempts_ = max_goal_sampling_attempts;
  }

  /* \brief Get the maximum number of goal samples */
  unsigned int getMaximumGoalSamples() const
  {
    return max_goal_samples_;
  }

  /* \brief Set the maximum number of goal samples */
  void setMaximumGoalSamples(unsigned int max_goal_samples)
  {
    max_goal_samples_ = max_goal_samples;
  }

  /* \brief Get the maximum number of planning threads allowed */
  unsigned int getMaximumPlanningThreads() const
  {
    return max_planning_threads_;
  }

  /* \brief Set the maximum number of planning threads */
  void setMaximumPlanningThreads(unsigned int max_planning_threads)
  {
    max_planning_threads_ = max_planning_threads;
  }

  /* \brief Get the maximum solution segment length */
  double getMaximumSolutionSegmentLength() const
  {
    return max_solution_segment_length_;
  }

  /* \brief Set the maximum solution segment length */
  void setMaximumSolutionSegmentLength(double mssl)
  {
    max_solution_segment_length_ = mssl;
  }

  unsigned int getMinimumWaypointCount() const
  {
    return minimum_waypoint_count_;
  }

  /** \brief Get the minimum number of waypoints along the solution path */
  void setMinimumWaypointCount(unsigned int mwc)
  {
    minimum_waypoint_count_ = mwc;
  }

  const robot_model::RobotModelConstPtr& getRobotModel() const
  {
    return robot_model_;
  }

  ModelBasedPlanningContextPtr getPlanningContext(const planning_scene::PlanningSceneConstPtr& planning_scene,
                                                  const planning_interface::MotionPlanRequest& req,
<<<<<<< HEAD
                                                  moveit_msgs::msg::MoveItErrorCodes& error_code) const;
=======
                                                  moveit_msgs::MoveItErrorCodes& error_code, const ros::NodeHandle& nh,
                                                  bool use_constraints_approximations) const;
>>>>>>> 1a308e47

  void registerPlannerAllocator(const std::string& planner_id, const ConfiguredPlannerAllocator& pa)
  {
    known_planners_[planner_id] = pa;
  }

  void registerStateSpaceFactory(const ModelBasedStateSpaceFactoryPtr& factory)
  {
    state_space_factories_[factory->getType()] = factory;
  }

  const std::map<std::string, ConfiguredPlannerAllocator>& getRegisteredPlannerAllocators() const
  {
    return known_planners_;
  }

  const std::map<std::string, ModelBasedStateSpaceFactoryPtr>& getRegisteredStateSpaceFactories() const
  {
    return state_space_factories_;
  }

  ConfiguredPlannerSelector getPlannerSelector() const;

protected:
  typedef std::function<const ModelBasedStateSpaceFactoryPtr&(const std::string&)> StateSpaceFactoryTypeSelector;

  ConfiguredPlannerAllocator plannerSelector(const std::string& planner) const;

  void registerDefaultPlanners();
  void registerDefaultStateSpaces();

  /** \brief This is the function that constructs new planning contexts if no previous ones exist that are suitable */
  ModelBasedPlanningContextPtr getPlanningContext(const planning_interface::PlannerConfigurationSettings& config,
                                                  const StateSpaceFactoryTypeSelector& factory_selector,
                                                  const moveit_msgs::msg::MotionPlanRequest& req) const;

  const ModelBasedStateSpaceFactoryPtr& getStateSpaceFactory1(const std::string& group_name,
                                                              const std::string& factory_type) const;
  const ModelBasedStateSpaceFactoryPtr& getStateSpaceFactory2(const std::string& group_name,
                                                              const moveit_msgs::msg::MotionPlanRequest& req) const;

  /** \brief The kinematic model for which motion plans are computed */
  robot_model::RobotModelConstPtr robot_model_;

  constraint_samplers::ConstraintSamplerManagerPtr constraint_sampler_manager_;

  std::map<std::string, ConfiguredPlannerAllocator> known_planners_;
  std::map<std::string, ModelBasedStateSpaceFactoryPtr> state_space_factories_;

  /** \brief All the existing planning configurations. The name
      of the configuration is the key of the map. This name can
      be of the form "group_name[config_name]" if there are
      particular configurations specified for a group, or of the
      form "group_name" if default settings are to be used. */
  planning_interface::PlannerConfigurationMap planner_configs_;

  /// maximum number of states to sample in the goal region for any planning request (when such sampling is possible)
  unsigned int max_goal_samples_;

  /// maximum number of attempts to be made at sampling a state when attempting to find valid states that satisfy some
  /// set of constraints
  unsigned int max_state_sampling_attempts_;

  /// maximum number of attempts to be made at sampling goals
  unsigned int max_goal_sampling_attempts_;

  /// when planning in parallel, this is the maximum number of threads to use at one time
  unsigned int max_planning_threads_;

  /// the maximum length that is allowed for segments that make up the motion plan; by default this is 1% from the
  /// extent of the space
  double max_solution_segment_length_;

  /// the minimum number of points to include on the solution path (interpolation is used to reach this number, if
  /// needed)
  unsigned int minimum_waypoint_count_;

private:
  MOVEIT_STRUCT_FORWARD(CachedContexts)
  CachedContextsPtr cached_contexts_;
};
}<|MERGE_RESOLUTION|>--- conflicted
+++ resolved
@@ -142,12 +142,8 @@
 
   ModelBasedPlanningContextPtr getPlanningContext(const planning_scene::PlanningSceneConstPtr& planning_scene,
                                                   const planning_interface::MotionPlanRequest& req,
-<<<<<<< HEAD
-                                                  moveit_msgs::msg::MoveItErrorCodes& error_code) const;
-=======
-                                                  moveit_msgs::MoveItErrorCodes& error_code, const ros::NodeHandle& nh,
-                                                  bool use_constraints_approximations) const;
->>>>>>> 1a308e47
+                                                  moveit_msgs::msg::MoveItErrorCodes& error_code,
+                                                  const ros::NodeHandle& nh, bool use_constraints_approximations) const;
 
   void registerPlannerAllocator(const std::string& planner_id, const ConfiguredPlannerAllocator& pa)
   {
