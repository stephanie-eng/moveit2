--- conflicted
+++ resolved
@@ -25,22 +25,8 @@
   Boost
   moveit_core
   moveit_ros_planning
-<<<<<<< HEAD
-=======
   pluginlib
-  roscpp
-  REQUIRED)
-
-include_directories(SYSTEM ${catkin_INCLUDE_DIRS} ${Boost_INCLUDE_DIRS})
-
-catkin_package(
-  LIBRARIES
-  INCLUDE_DIRS
-  CATKIN_DEPENDS
-    moveit_core
-    moveit_ros_planning
-    roscpp
->>>>>>> 576c39c3
+  rclcpp
 )
 
 install(TARGETS ${PROJECT_NAME}
