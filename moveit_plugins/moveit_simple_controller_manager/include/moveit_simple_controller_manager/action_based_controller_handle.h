/*********************************************************************
 * Software License Agreement (BSD License)
 *
 *  Copyright (c) 2013, Unbounded Robotics Inc.
 *  Copyright (c) 2012, Willow Garage, Inc.
 *  All rights reserved.
 *
 *  Redistribution and use in source and binary forms, with or without
 *  modification, are permitted provided that the following conditions
 *  are met:
 *
 *   * Redistributions of source code must retain the above copyright
 *     notice, this list of conditions and the following disclaimer.
 *   * Redistributions in binary form must reproduce the above
 *     copyright notice, this list of conditions and the following
 *     disclaimer in the documentation and/or other materials provided
 *     with the distribution.
 *   * Neither the name of the Willow Garage nor the names of its
 *     contributors may be used to endorse or promote products derived
 *     from this software without specific prior written permission.
 *
 *  THIS SOFTWARE IS PROVIDED BY THE COPYRIGHT HOLDERS AND CONTRIBUTORS
 *  "AS IS" AND ANY EXPRESS OR IMPLIED WARRANTIES, INCLUDING, BUT NOT
 *  LIMITED TO, THE IMPLIED WARRANTIES OF MERCHANTABILITY AND FITNESS
 *  FOR A PARTICULAR PURPOSE ARE DISCLAIMED. IN NO EVENT SHALL THE
 *  COPYRIGHT OWNER OR CONTRIBUTORS BE LIABLE FOR ANY DIRECT, INDIRECT,
 *  INCIDENTAL, SPECIAL, EXEMPLARY, OR CONSEQUENTIAL DAMAGES (INCLUDING,
 *  BUT NOT LIMITED TO, PROCUREMENT OF SUBSTITUTE GOODS OR SERVICES;
 *  LOSS OF USE, DATA, OR PROFITS; OR BUSINESS INTERRUPTION) HOWEVER
 *  CAUSED AND ON ANY THEORY OF LIABILITY, WHETHER IN CONTRACT, STRICT
 *  LIABILITY, OR TORT (INCLUDING NEGLIGENCE OR OTHERWISE) ARISING IN
 *  ANY WAY OUT OF THE USE OF THIS SOFTWARE, EVEN IF ADVISED OF THE
 *  POSSIBILITY OF SUCH DAMAGE.
 *********************************************************************/

/* Author: Michael Ferguson, Ioan Sucan, E. Gil Jones */

#pragma once

#include <rclcpp/rclcpp.hpp>
#include <rclcpp_action/rclcpp_action.hpp>
#include <moveit/controller_manager/controller_manager.h>
#include <moveit/macros/class_forward.h>
#include <memory>

namespace moveit_simple_controller_manager
{
/*
 * This exist solely to inject addJoint/getJoints into base non-templated class.
 */
class ActionBasedControllerHandleBase : public moveit_controller_manager::MoveItControllerHandle
{
public:
  ActionBasedControllerHandleBase(const std::string& name, const std::string& logger_name)
    : moveit_controller_manager::MoveItControllerHandle(name), LOGGER(rclcpp::get_logger(logger_name))
  {
  }

  virtual void addJoint(const std::string& name) = 0;
  virtual void getJoints(std::vector<std::string>& joints) = 0;
  // TODO(JafarAbdi): Revise parameter lookup
  //  virtual void configure(XmlRpc::XmlRpcValue& /* config */)
  //  {
  //  }

protected:
  const rclcpp::Logger LOGGER;
};

<<<<<<< HEAD
MOVEIT_CLASS_FORWARD(ActionBasedControllerHandleBase)
=======
MOVEIT_CLASS_FORWARD(
    ActionBasedControllerHandleBase);  // Defines ActionBasedControllerHandleBasePtr, ConstPtr, WeakPtr... etc
>>>>>>> 382aa5a8

/*
 * This is a simple base class, which handles all of the action creation/etc
 */
template <typename T>
class ActionBasedControllerHandle : public ActionBasedControllerHandleBase
{
public:
  ActionBasedControllerHandle(const rclcpp::Node::SharedPtr& node, const std::string& name, const std::string& ns,
                              const std::string& logger_name)
    : ActionBasedControllerHandleBase(name, logger_name), node_(node), done_(true), namespace_(ns)
  {
    controller_action_client_ =
        rclcpp_action::create_client<T>(node_->get_node_base_interface(), node_->get_node_graph_interface(),
                                        node_->get_node_logging_interface(), node_->get_node_waitables_interface(),
                                        getActionName());

    unsigned int attempts = 0;
    double timeout;
    node_->get_parameter_or("trajectory_execution.controller_connection_timeout", timeout, 15.0);

    if (timeout == 0.0)
    {
      while (rclcpp::ok() && !controller_action_client_->wait_for_action_server(std::chrono::seconds(5)))
      {
        RCLCPP_WARN_STREAM(LOGGER, "Waiting for " << getActionName() << " to come up");
      }
    }
    else
    {
      while (rclcpp::ok() &&
             !controller_action_client_->wait_for_action_server(std::chrono::duration<double>(timeout / 3)) &&
             ++attempts < 3)
      {
        RCLCPP_WARN_STREAM(LOGGER, "Waiting for " << getActionName() << " to come up");
      }
    }
    if (!controller_action_client_->action_server_is_ready())
    {
      RCLCPP_ERROR_STREAM(LOGGER, "Action client not connected: " << getActionName());
      controller_action_client_.reset();
    }

    last_exec_ = moveit_controller_manager::ExecutionStatus::SUCCEEDED;
  }

  bool isConnected() const
  {
    return static_cast<bool>(controller_action_client_);
  }

  bool cancelExecution() override
  {
    if (!controller_action_client_)
      return false;
    if (!done_)
    {
      RCLCPP_INFO_STREAM(LOGGER, "Cancelling execution for " << name_);
      auto cancel_result_future = controller_action_client_->async_cancel_goal(current_goal_);

      const auto& result = cancel_result_future.get();
      if (!result)
        RCLCPP_ERROR(LOGGER, "Failed to cancel goal");

      last_exec_ = moveit_controller_manager::ExecutionStatus::PREEMPTED;
      done_ = true;
    }
    return true;
  }

  bool waitForExecution(const rclcpp::Duration& timeout = rclcpp::Duration(0)) override
  {
    auto result_future = controller_action_client_->async_get_result(current_goal_);
    if (timeout.seconds() == 0.0)
    {
      result_future.wait();
    }
    else
    {
      std::future_status status = result_future.wait_for(timeout.to_chrono<std::chrono::seconds>());
      if (status == std::future_status::timeout)
        RCLCPP_WARN(LOGGER, "waitForExecution timed out");
    }
    return true;
  }

  moveit_controller_manager::ExecutionStatus getLastExecutionStatus() override
  {
    return last_exec_;
  }

  void addJoint(const std::string& name) override
  {
    joints_.push_back(name);
  }

  void getJoints(std::vector<std::string>& joints) override
  {
    joints = joints_;
  }

protected:
  const rclcpp::Node::SharedPtr node_;
  std::string getActionName() const
  {
    if (namespace_.empty())
      return name_;
    else
      return name_ + "/" + namespace_;
  }

  void finishControllerExecution(const rclcpp_action::ResultCode& state)
  {
    RCLCPP_DEBUG_STREAM(LOGGER, "Controller " << name_ << " is done with state " << static_cast<int8_t>(state));
    if (state == rclcpp_action::ResultCode::SUCCEEDED)
      last_exec_ = moveit_controller_manager::ExecutionStatus::SUCCEEDED;
    else if (state == rclcpp_action::ResultCode::ABORTED)
      last_exec_ = moveit_controller_manager::ExecutionStatus::ABORTED;
    else if (state == rclcpp_action::ResultCode::CANCELED)
      last_exec_ = moveit_controller_manager::ExecutionStatus::PREEMPTED;
    else if (state == rclcpp_action::ResultCode::UNKNOWN)
      last_exec_ = moveit_controller_manager::ExecutionStatus::UNKNOWN;
    else
      last_exec_ = moveit_controller_manager::ExecutionStatus::FAILED;
    done_ = true;
  }

  /* execution status */
  moveit_controller_manager::ExecutionStatus last_exec_;
  bool done_;

  /* the controller namespace, for instance, topics will map to name/ns/goal,
   * name/ns/result, etc */
  std::string namespace_;

  /* the joints controlled by this controller */
  std::vector<std::string> joints_;

  /* action client */
  typename rclcpp_action::Client<T>::SharedPtr controller_action_client_;
  /* Current goal that have been sent to the action server */
  typename rclcpp_action::ClientGoalHandle<T>::SharedPtr current_goal_;
};

}  // end namespace moveit_simple_controller_manager<|MERGE_RESOLUTION|>--- conflicted
+++ resolved
@@ -67,12 +67,8 @@
   const rclcpp::Logger LOGGER;
 };
 
-<<<<<<< HEAD
-MOVEIT_CLASS_FORWARD(ActionBasedControllerHandleBase)
-=======
 MOVEIT_CLASS_FORWARD(
-    ActionBasedControllerHandleBase);  // Defines ActionBasedControllerHandleBasePtr, ConstPtr, WeakPtr... etc
->>>>>>> 382aa5a8
+    ActionBasedControllerHandleBase)  // Defines ActionBasedControllerHandleBasePtr, ConstPtr, WeakPtr... etc
 
 /*
  * This is a simple base class, which handles all of the action creation/etc
