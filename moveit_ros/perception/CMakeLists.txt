--- conflicted
+++ resolved
@@ -17,7 +17,7 @@
 
 if(WITH_OPENGL)
   # Prefer newer vendor-specific OpenGL library
-  if (POLICY CMP0072)
+  if(POLICY CMP0072)
     cmake_policy(SET CMP0072 NEW)
   endif()
   find_package(OpenGL REQUIRED)
@@ -81,35 +81,18 @@
 )
 
 include_directories(lazy_free_space_updater/include
-<<<<<<< HEAD
   point_containment_filter/include
   pointcloud_octomap_updater/include
   semantic_world/include
   ${perception_GL_INCLUDE_DIRS}
-  ${Boost_INCLUDE_DIRS}
-  ${catkin_INCLUDE_DIRS}
 )
 include_directories(SYSTEM
+  ${Boost_INCLUDE_DIRS}
+  ${EIGEN3_INCLUDE_DIRS}
   ${OpenCV_INCLUDE_DIRS}
-  ${EIGEN3_INCLUDE_DIRS}
   ${SYSTEM_GL_INCLUDE_DIR}
   ${X11_INCLUDE_DIR}
 )
-=======
-                    point_containment_filter/include
-                    pointcloud_octomap_updater/include
-                    semantic_world/include
-                    ${perception_GL_INCLUDE_DIRS}
-                    )
-include_directories(SYSTEM
-                    ${catkin_INCLUDE_DIRS}
-                    ${Boost_INCLUDE_DIRS}
-                    ${EIGEN3_INCLUDE_DIRS}
-                    ${OpenCV_INCLUDE_DIRS}
-                    ${SYSTEM_GL_INCLUDE_DIR}
-                    ${X11_INCLUDE_DIR}
-                    )
->>>>>>> 576c39c3
 
 add_subdirectory(lazy_free_space_updater)
 add_subdirectory(point_containment_filter)
