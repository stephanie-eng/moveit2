--- conflicted
+++ resolved
@@ -87,7 +87,6 @@
 {
   try
   {
-<<<<<<< HEAD
     node_->get_parameter(name_space + ".image_topic", image_topic_) &&
         node_->get_parameter(name_space + ".queue_size", queue_size_) &&
         node_->get_parameter(name_space + ".near_clipping_plane_distance", near_clipping_plane_distance_) &&
@@ -98,29 +97,9 @@
         node_->get_parameter(name_space + ".max_update_rate", max_update_rate_) &&
         node_->get_parameter(name_space + ".skip_vertical_pixels", skip_vertical_pixels_) &&
         node_->get_parameter(name_space + ".skip_horizontal_pixels", skip_horizontal_pixels_) &&
-        node_->get_parameter(name_space + ".filtered_cloud_topic", filtered_cloud_topic_);
+        node_->get_parameter(name_space + ".filtered_cloud_topic", filtered_cloud_topic_) &&
+        node_->get_parameter(name_space + ".ns", ns_);
     return true;
-=======
-    sensor_type_ = (std::string)params["sensor_type"];
-    if (params.hasMember("image_topic"))
-      image_topic_ = (std::string)params["image_topic"];
-    if (params.hasMember("queue_size"))
-      queue_size_ = (int)params["queue_size"];
-
-    readXmlParam(params, "near_clipping_plane_distance", &near_clipping_plane_distance_);
-    readXmlParam(params, "far_clipping_plane_distance", &far_clipping_plane_distance_);
-    readXmlParam(params, "shadow_threshold", &shadow_threshold_);
-    readXmlParam(params, "padding_scale", &padding_scale_);
-    readXmlParam(params, "padding_offset", &padding_offset_);
-    if (params.hasMember("max_update_rate"))
-      readXmlParam(params, "max_update_rate", &max_update_rate_);
-    readXmlParam(params, "skip_vertical_pixels", &skip_vertical_pixels_);
-    readXmlParam(params, "skip_horizontal_pixels", &skip_horizontal_pixels_);
-    if (params.hasMember("filtered_cloud_topic"))
-      filtered_cloud_topic_ = static_cast<const std::string&>(params["filtered_cloud_topic"]);
-    if (params.hasMember("ns"))
-      ns_ = static_cast<const std::string&>(params["ns"]);
->>>>>>> ab42a1d7
   }
   catch (const rclcpp::exceptions::InvalidParameterTypeException& e)
   {
@@ -147,51 +126,33 @@
   mesh_filter_->setShadowThreshold(shadow_threshold_);
   mesh_filter_->setPaddingOffset(padding_offset_);
   mesh_filter_->setPaddingScale(padding_scale_);
-<<<<<<< HEAD
-  mesh_filter_->setTransformCallback(boost::bind(&DepthImageOctomapUpdater::getShapeTransform, this,
-                                                 boost::placeholders::_1, boost::placeholders::_2));
-=======
   mesh_filter_->setTransformCallback(
       std::bind(&DepthImageOctomapUpdater::getShapeTransform, this, std::placeholders::_1, std::placeholders::_2));
->>>>>>> ab42a1d7
 
   return true;
 }
 
 void DepthImageOctomapUpdater::start()
 {
-<<<<<<< HEAD
   rmw_qos_profile_t custom_qos = rmw_qos_profile_system_default;
   pub_model_depth_image_ = model_depth_transport_->advertiseCamera("model_depth", 1);
-=======
-  image_transport::TransportHints hints("raw", ros::TransportHints(), nh_);
->>>>>>> ab42a1d7
 
   std::string prefix = "";
   if (!ns_.empty())
     prefix = ns_ + "/";
 
-  pub_model_depth_image_ = model_depth_transport_.advertiseCamera(prefix + "model_depth", 1);
+  pub_model_depth_image_ = model_depth_transport_->advertiseCamera(prefix + "model_depth", 1);
   if (!filtered_cloud_topic_.empty())
-<<<<<<< HEAD
-    pub_filtered_depth_image_ = filtered_depth_transport_->advertiseCamera(filtered_cloud_topic_, 1);
+    pub_filtered_depth_image_ = filtered_depth_transport_->advertiseCamera(prefix + filtered_cloud_topic_, 1);
   else
-    pub_filtered_depth_image_ = filtered_depth_transport_->advertiseCamera("filtered_depth", 1);
-
-  pub_filtered_label_image_ = filtered_label_transport_->advertiseCamera("filtered_label", 1);
-=======
-    pub_filtered_depth_image_ = filtered_depth_transport_.advertiseCamera(prefix + filtered_cloud_topic_, 1);
-  else
-    pub_filtered_depth_image_ = filtered_depth_transport_.advertiseCamera(prefix + "filtered_depth", 1);
-
-  pub_filtered_label_image_ = filtered_label_transport_.advertiseCamera(prefix + "filtered_label", 1);
->>>>>>> ab42a1d7
-
-  sub_depth_image_ =
-      image_transport::create_camera_subscription(node_.get(), image_topic_,
-                                                  boost::bind(&DepthImageOctomapUpdater::depthImageCallback, this,
-                                                              boost::placeholders::_1, boost::placeholders::_2),
-                                                  "raw", custom_qos);
+    pub_filtered_depth_image_ = filtered_depth_transport_->advertiseCamera(prefix + "filtered_depth", 1);
+
+  pub_filtered_label_image_ = filtered_label_transport_->advertiseCamera(prefix + "filtered_label", 1);
+
+  sub_depth_image_ = image_transport::create_camera_subscription(
+      node_.get(), image_topic_,
+      std::bind(&DepthImageOctomapUpdater::depthImageCallback, this, std::placeholders::_1, std::placeholders::_2),
+      "raw", custom_qos);
 }
 
 void DepthImageOctomapUpdater::stop()
