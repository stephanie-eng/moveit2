--- conflicted
+++ resolved
@@ -50,13 +50,13 @@
   using std::placeholders::_1;
   using std::placeholders::_2;
   using std::placeholders::_3;
-  query_service_ = context_->node_->create_service<moveit_msgs::srv::QueryPlannerInterfaces>(
+  query_service_ = context_->moveit_cpp_->getNode()->create_service<moveit_msgs::srv::QueryPlannerInterfaces>(
       QUERY_PLANNERS_SERVICE_NAME, std::bind(&MoveGroupQueryPlannersService::queryInterface, this, _1, _2, _3));
 
-  get_service_ = context_->node_->create_service<moveit_msgs::srv::GetPlannerParams>(
+  get_service_ = context_->moveit_cpp_->getNode()->create_service<moveit_msgs::srv::GetPlannerParams>(
       GET_PLANNER_PARAMS_SERVICE_NAME, std::bind(&MoveGroupQueryPlannersService::getParams, this, _1, _2, _3));
 
-  set_service_ = context_->node_->create_service<moveit_msgs::srv::SetPlannerParams>(
+  set_service_ = context_->moveit_cpp_->getNode()->create_service<moveit_msgs::srv::SetPlannerParams>(
       SET_PLANNER_PARAMS_SERVICE_NAME, std::bind(&MoveGroupQueryPlannersService::setParams, this, _1, _2, _3));
 }
 
@@ -67,14 +67,6 @@
 {
   for (const auto& planning_pipelines : context_->moveit_cpp_->getPlanningPipelines())
   {
-<<<<<<< HEAD
-    std::vector<std::string> algs;
-    planner_interface->getPlanningAlgorithms(algs);
-    moveit_msgs::msg::PlannerInterfaceDescription pi_desc;
-    pi_desc.name = planner_interface->getDescription();
-    planner_interface->getPlanningAlgorithms(pi_desc.planner_ids);
-    res->planner_interfaces.push_back(pi_desc);
-=======
     const auto& pipeline_id = planning_pipelines.first;
     const auto& planning_pipeline = planning_pipelines.second;
     const planning_interface::PlannerManagerPtr& planner_interface = planning_pipeline->getPlannerManager();
@@ -82,13 +74,12 @@
     {
       std::vector<std::string> algs;
       planner_interface->getPlanningAlgorithms(algs);
-      moveit_msgs::PlannerInterfaceDescription pi_desc;
+      moveit_msgs::msg::PlannerInterfaceDescription pi_desc;
       pi_desc.name = planner_interface->getDescription();
       pi_desc.pipeline_id = pipeline_id;
       planner_interface->getPlanningAlgorithms(pi_desc.planner_ids);
-      res.planner_interfaces.push_back(pi_desc);
+      res->planner_interfaces.push_back(pi_desc);
     }
->>>>>>> 0d0a6a17
   }
   return true;
 }
@@ -97,7 +88,7 @@
                                               const std::shared_ptr<moveit_msgs::srv::GetPlannerParams::Request> req,
                                               std::shared_ptr<moveit_msgs::srv::GetPlannerParams::Response> res)
 {
-  const planning_pipeline::PlanningPipelinePtr planning_pipeline = resolvePlanningPipeline(req.pipeline_id);
+  const planning_pipeline::PlanningPipelinePtr planning_pipeline = resolvePlanningPipeline(req->pipeline_id);
   if (!planning_pipeline)
     return false;
 
@@ -133,15 +124,10 @@
                                               const std::shared_ptr<moveit_msgs::srv::SetPlannerParams::Request> req,
                                               std::shared_ptr<moveit_msgs::srv::SetPlannerParams::Response> /*res*/)
 {
-<<<<<<< HEAD
-  const planning_interface::PlannerManagerPtr& planner_interface = context_->planning_pipeline_->getPlannerManager();
   if (req->params.keys.size() != req->params.values.size())
-=======
-  if (req.params.keys.size() != req.params.values.size())
->>>>>>> 0d0a6a17
     return false;
 
-  const planning_pipeline::PlanningPipelinePtr planning_pipeline = resolvePlanningPipeline(req.pipeline_id);
+  const planning_pipeline::PlanningPipelinePtr planning_pipeline = resolvePlanningPipeline(req->pipeline_id);
   if (!planning_pipeline)
     return false;
 
@@ -150,11 +136,8 @@
   if (planner_interface)
   {
     planning_interface::PlannerConfigurationMap configs = planner_interface->getPlannerConfigurations();
-<<<<<<< HEAD
-    std::string config_name = req->group.empty() ? req->planner_config : req->group + "[" + req->planner_config + "]";
-=======
-    const std::string config_name = req.group.empty() ? req.planner_config : req.group + "[" + req.planner_config + "]";
->>>>>>> 0d0a6a17
+    const std::string config_name =
+        req->group.empty() ? req->planner_config : req->group + "[" + req->planner_config + "]";
 
     planning_interface::PlannerConfigurationSettings& config = configs[config_name];
     config.group = req->group;
