--- conflicted
+++ resolved
@@ -1111,17 +1111,10 @@
     return;
   }
 
-<<<<<<< HEAD
-  out << "MoveIt version " << MOVEIT_VERSION << '\n';
+  out << "MoveIt version " << MOVEIT_VERSION_STR << '\n';
   out << "Experiment " << brequest.name << '\n';
   out << "Running on " << hostname << '\n';
   out << "Starting at " << start_time << '\n';
-=======
-  out << "MoveIt version " << MOVEIT_VERSION_STR << std::endl;
-  out << "Experiment " << brequest.name << std::endl;
-  out << "Running on " << hostname << std::endl;
-  out << "Starting at " << start_time << std::endl;
->>>>>>> a25515b7
 
   // Experiment setup
   moveit_msgs::msg::PlanningScene scene_msg;
