/*********************************************************************
 * Software License Agreement (BSD License)
 *
 *  Copyright (c) 2012, Willow Garage, Inc.
 *  All rights reserved.
 *
 *  Redistribution and use in source and binary forms, with or without
 *  modification, are permitted provided that the following conditions
 *  are met:
 *
 *   * Redistributions of source code must retain the above copyright
 *     notice, this list of conditions and the following disclaimer.
 *   * Redistributions in binary form must reproduce the above
 *     copyright notice, this list of conditions and the following
 *     disclaimer in the documentation and/or other materials provided
 *     with the distribution.
 *   * Neither the name of Willow Garage nor the names of its
 *     contributors may be used to endorse or promote products derived
 *     from this software without specific prior written permission.
 *
 *  THIS SOFTWARE IS PROVIDED BY THE COPYRIGHT HOLDERS AND CONTRIBUTORS
 *  "AS IS" AND ANY EXPRESS OR IMPLIED WARRANTIES, INCLUDING, BUT NOT
 *  LIMITED TO, THE IMPLIED WARRANTIES OF MERCHANTABILITY AND FITNESS
 *  FOR A PARTICULAR PURPOSE ARE DISCLAIMED. IN NO EVENT SHALL THE
 *  COPYRIGHT OWNER OR CONTRIBUTORS BE LIABLE FOR ANY DIRECT, INDIRECT,
 *  INCIDENTAL, SPECIAL, EXEMPLARY, OR CONSEQUENTIAL DAMAGES (INCLUDING,
 *  BUT NOT LIMITED TO, PROCUREMENT OF SUBSTITUTE GOODS OR SERVICES;
 *  LOSS OF USE, DATA, OR PROFITS; OR BUSINESS INTERRUPTION) HOWEVER
 *  CAUSED AND ON ANY THEORY OF LIABILITY, WHETHER IN CONTRACT, STRICT
 *  LIABILITY, OR TORT (INCLUDING NEGLIGENCE OR OTHERWISE) ARISING IN
 *  ANY WAY OUT OF THE USE OF THIS SOFTWARE, EVEN IF ADVISED OF THE
 *  POSSIBILITY OF SUCH DAMAGE.
 *********************************************************************/

/* Author: Ioan Sucan, E. Gil Jones */

#include <moveit/robot_model_loader/robot_model_loader.h>
#include <moveit/profiler/profiler.h>
#include "rclcpp/rclcpp.hpp"
#include <typeinfo>

namespace robot_model_loader
{
static const rclcpp::Logger LOGGER = rclcpp::get_logger("moveit_ros.robot_model_loader");

RobotModelLoader::RobotModelLoader(const rclcpp::Node::SharedPtr& node, const std::string& robot_description,
                                   bool load_kinematics_solvers)
  : node_(node)
{
  Options opt(robot_description);
  opt.load_kinematics_solvers_ = load_kinematics_solvers;
  configure(opt);
}

RobotModelLoader::RobotModelLoader(const rclcpp::Node::SharedPtr& node, const Options& opt) : node_(node)
{
  configure(opt);
}

RobotModelLoader::~RobotModelLoader()
{
  // Make sure we destroy the robot model first. It contains the loaded
  // kinematics plugins, and those must be destroyed before the pluginlib class
  // that implements them is destroyed (that happens when kinematics_loader_ is
  // destroyed below). This is a workaround - ideally pluginlib would handle
  // this better.
  model_.reset();
  rdf_loader_.reset();
  kinematics_loader_.reset();
}

namespace
{
bool canSpecifyPosition(const moveit::core::JointModel* jmodel, const unsigned int index)
{
  bool ok = false;
  if (jmodel->getType() == moveit::core::JointModel::PLANAR && index == 2)
  {
    RCLCPP_ERROR(LOGGER, "Cannot specify position limits for orientation of planar joint '%s'",
                 jmodel->getName().c_str());
  }
  else if (jmodel->getType() == moveit::core::JointModel::FLOATING && index > 2)
  {
    RCLCPP_ERROR(LOGGER, "Cannot specify position limits for orientation of floating joint '%s'",
                 jmodel->getName().c_str());
  }
  else if (jmodel->getType() == moveit::core::JointModel::REVOLUTE &&
           static_cast<const moveit::core::RevoluteJointModel*>(jmodel)->isContinuous())
  {
    RCLCPP_ERROR(LOGGER, "Cannot specify position limits for continuous joint '%s'", jmodel->getName().c_str());
  }
  else
  {
    ok = true;
  }
  return ok;
}
}  // namespace

void RobotModelLoader::configure(const Options& opt)
{
  moveit::tools::Profiler::ScopedStart prof_start;
  moveit::tools::Profiler::ScopedBlock prof_block("RobotModelLoader::configure");

  rclcpp::Clock clock;
  rclcpp::Time start = clock.now();
  if (!opt.urdf_string_.empty() && !opt.srdf_string_.empty())
    rdf_loader_ = std::make_shared<rdf_loader::RDFLoader>(opt.urdf_string_, opt.srdf_string_);
  else
    rdf_loader_ = std::make_shared<rdf_loader::RDFLoader>(node_, opt.robot_description_);
  if (rdf_loader_->getURDF())
  {
    const srdf::ModelSharedPtr& srdf =
        rdf_loader_->getSRDF() ? rdf_loader_->getSRDF() : std::make_shared<srdf::Model>();
    model_ = std::make_shared<moveit::core::RobotModel>(rdf_loader_->getURDF(), srdf);
  }

  if (model_ && !rdf_loader_->getRobotDescription().empty())
  {
    moveit::tools::Profiler::ScopedBlock prof_block2("RobotModelLoader::configure joint limits");

    // if there are additional joint limits specified in some .yaml file, read those in
    for (moveit::core::JointModel* joint_model : model_->getJointModels())
    {
      std::vector<moveit_msgs::msg::JointLimits> joint_limit = joint_model->getVariableBoundsMsg();
      for (std::size_t joint_id = 0; joint_id < joint_limit.size(); ++joint_id)
      {
        std::string prefix =
            rdf_loader_->getRobotDescription() + "_planning.joint_limits." + joint_limit[joint_id].joint_name + ".";

        std::string param_name;
        try
        {
          param_name = prefix + "max_position";
          if (!node_->has_parameter(param_name))
          {
            node_->declare_parameter(param_name, rclcpp::ParameterType::PARAMETER_DOUBLE);
          }
          double max_position;
          if (node_->get_parameter(param_name, max_position))
          {
            if (canSpecifyPosition(joint_model, joint_id))
            {
              joint_limit[joint_id].has_position_limits = true;
              joint_limit[joint_id].max_position = max_position;
            }
          }

          param_name = prefix + "min_position";
          if (!node_->has_parameter(param_name))
          {
            node_->declare_parameter(param_name, rclcpp::ParameterType::PARAMETER_DOUBLE);
          }
          double min_position;
          if (node_->get_parameter(param_name, min_position))
          {
            if (canSpecifyPosition(joint_model, joint_id))
            {
              joint_limit[joint_id].has_position_limits = true;
              joint_limit[joint_id].min_position = min_position;
            }
          }

          // Check if parameter has been declared to avoid exception
          param_name = prefix + "has_velocity_limits";
          if (!node_->has_parameter(param_name))
          {
            node_->declare_parameter(param_name, rclcpp::ParameterType::PARAMETER_BOOL);
          }
          bool has_vel_limits = false;
          if (node_->get_parameter(param_name, has_vel_limits))
            joint_limit[joint_id].has_velocity_limits = has_vel_limits;

          param_name = prefix + "has_acceleration_limits";
          if (!node_->has_parameter(param_name))
          {
            node_->declare_parameter(param_name, rclcpp::ParameterType::PARAMETER_BOOL);
          }
          bool has_acc_limits = false;
          if (node_->get_parameter(param_name, has_acc_limits))
            joint_limit[joint_id].has_acceleration_limits = has_acc_limits;

          param_name = prefix + "has_jerk_limits";
          if (!node_->has_parameter(param_name))
          {
            node_->declare_parameter(param_name, rclcpp::ParameterType::PARAMETER_BOOL);
          }
          bool has_jerk_limits = false;
          if (node_->get_parameter(param_name, has_jerk_limits))
            joint_limit[joint_id].has_jerk_limits = has_jerk_limits;

          if (has_vel_limits)
          {
            param_name = prefix + "max_velocity";
            if (!node_->has_parameter(param_name))
            {
              node_->declare_parameter(param_name, rclcpp::ParameterType::PARAMETER_DOUBLE);
            }

            if (!node_->get_parameter(param_name, joint_limit[joint_id].max_velocity))
            {
              RCLCPP_ERROR(LOGGER, "Specified a velocity limit for joint: %s but did not set a max velocity",
                           joint_limit[joint_id].joint_name.c_str());
            }
          }

          if (has_acc_limits)
          {
            param_name = prefix + "max_acceleration";
            if (!node_->has_parameter(param_name))
            {
              node_->declare_parameter(param_name, rclcpp::ParameterType::PARAMETER_DOUBLE);
            }

            if (!node_->get_parameter(param_name, joint_limit[joint_id].max_acceleration))
            {
              RCLCPP_ERROR(LOGGER, "Specified an acceleration limit for joint: %s but did not set a max acceleration",
                           joint_limit[joint_id].joint_name.c_str());
            }
          }

          if (has_jerk_limits)
          {
            param_name = prefix + "max_jerk";
            if (!node_->has_parameter(param_name))
            {
              node_->declare_parameter(param_name, rclcpp::ParameterType::PARAMETER_DOUBLE);
            }

            if (!node_->get_parameter(param_name, joint_limit[joint_id].max_jerk))
            {
              RCLCPP_ERROR(LOGGER, "Specified a jerk limit for joint: %s but did not set a max jerk",
                           joint_limit[joint_id].joint_name.c_str());
            }
          }
        }
        catch (const rclcpp::ParameterTypeException& e)
        {
          RCLCPP_ERROR_STREAM(LOGGER, "When getting the parameter " << param_name.c_str() << ": " << e.what());
        }
      }
      joint_model->setVariableBounds(joint_limit);
    }
  }

  if (model_ && opt.load_kinematics_solvers_)
    loadKinematicsSolvers();

  RCLCPP_DEBUG(node_->get_logger(), "Loaded kinematic model in %f seconds", (clock.now() - start).seconds());
}

void RobotModelLoader::loadKinematicsSolvers(const kinematics_plugin_loader::KinematicsPluginLoaderPtr& kloader)
{
  moveit::tools::Profiler::ScopedStart prof_start;
  moveit::tools::Profiler::ScopedBlock prof_block("RobotModelLoader::loadKinematicsSolvers");

  if (rdf_loader_ && model_)
  {
    // load the kinematics solvers
    if (kloader)
      kinematics_loader_ = kloader;
    else
      kinematics_loader_ =
          std::make_shared<kinematics_plugin_loader::KinematicsPluginLoader>(node_, rdf_loader_->getRobotDescription());
    moveit::core::SolverAllocatorFn kinematics_allocator =
        kinematics_loader_->getLoaderFunction(rdf_loader_->getSRDF());
    const std::vector<std::string>& groups = kinematics_loader_->getKnownGroups();
    std::stringstream ss;
    std::copy(groups.begin(), groups.end(), std::ostream_iterator<std::string>(ss, " "));
    RCLCPP_DEBUG(LOGGER, "Loaded information about the following groups: '%s' ", ss.str().c_str());
    if (groups.empty() && !model_->getJointModelGroups().empty())
      RCLCPP_WARN(LOGGER, "No kinematics plugins defined. Fill and load kinematics.yaml!");

    std::map<std::string, moveit::core::SolverAllocatorFn> imap;
    for (const std::string& group : groups)
    {
      // Check if a group in kinematics.yaml exists in the srdf
      if (!model_->hasJointModelGroup(group))
        continue;

      const moveit::core::JointModelGroup* jmg = model_->getJointModelGroup(group);

      kinematics::KinematicsBasePtr solver = kinematics_allocator(jmg);
      if (solver)
      {
        std::string error_msg;
        if (solver->supportsGroup(jmg, &error_msg))
        {
          imap[group] = kinematics_allocator;
        }
        else
        {
<<<<<<< HEAD
          RCLCPP_ERROR(LOGGER, "Kinematics solver %s does not support joint group %s.  Error: %s",
                       typeid(*solver).name(), group.c_str(), error_msg.c_str());
=======
          const auto& s = *solver;  // avoid clang-tidy's -Wpotentially-evaluated-expression
          ROS_ERROR("Kinematics solver %s does not support joint group %s.  Error: %s", typeid(s).name(), group.c_str(),
                    error_msg.c_str());
>>>>>>> f3ac6070
        }
      }
      else
      {
        RCLCPP_ERROR(LOGGER, "Kinematics solver could not be instantiated for joint group %s.", group.c_str());
      }
    }
    model_->setKinematicsAllocators(imap);

    // set the default IK timeouts
    const std::map<std::string, double>& timeout = kinematics_loader_->getIKTimeout();
    for (const std::pair<const std::string, double>& it : timeout)
    {
      if (!model_->hasJointModelGroup(it.first))
        continue;
      moveit::core::JointModelGroup* jmg = model_->getJointModelGroup(it.first);
      jmg->setDefaultIKTimeout(it.second);
    }
  }
}
}  // namespace robot_model_loader<|MERGE_RESOLUTION|>--- conflicted
+++ resolved
@@ -290,14 +290,9 @@
         }
         else
         {
-<<<<<<< HEAD
-          RCLCPP_ERROR(LOGGER, "Kinematics solver %s does not support joint group %s.  Error: %s",
-                       typeid(*solver).name(), group.c_str(), error_msg.c_str());
-=======
           const auto& s = *solver;  // avoid clang-tidy's -Wpotentially-evaluated-expression
-          ROS_ERROR("Kinematics solver %s does not support joint group %s.  Error: %s", typeid(s).name(), group.c_str(),
-                    error_msg.c_str());
->>>>>>> f3ac6070
+          RCLCPP_ERROR(LOGGER, "Kinematics solver %s does not support joint group %s.  Error: %s", typeid(s).name(),
+                       group.c_str(), error_msg.c_str());
         }
       }
       else
