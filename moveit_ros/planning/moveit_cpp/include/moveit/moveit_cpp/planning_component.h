/*********************************************************************
 * Software License Agreement (BSD License)
 *
 *  Copyright (c) 2019, PickNik Inc.
 *  All rights reserved.
 *
 *  Redistribution and use in source and binary forms, with or without
 *  modification, are permitted provided that the following conditions
 *  are met:
 *
 *   * Redistributions of source code must retain the above copyright
 *     notice, this list of conditions and the following disclaimer.
 *   * Redistributions in binary form must reproduce the above
 *     copyright notice, this list of conditions and the following
 *     disclaimer in the documentation and/or other materials provided
 *     with the distribution.
 *   * Neither the name of PickNik Inc. nor the names of its
 *     contributors may be used to endorse or promote products derived
 *     from this software without specific prior written permission.
 *
 *  THIS SOFTWARE IS PROVIDED BY THE COPYRIGHT HOLDERS AND CONTRIBUTORS
 *  "AS IS" AND ANY EXPRESS OR IMPLIED WARRANTIES, INCLUDING, BUT NOT
 *  LIMITED TO, THE IMPLIED WARRANTIES OF MERCHANTABILITY AND FITNESS
 *  FOR A PARTICULAR PURPOSE ARE DISCLAIMED. IN NO EVENT SHALL THE
 *  COPYRIGHT OWNER OR CONTRIBUTORS BE LIABLE FOR ANY DIRECT, INDIRECT,
 *  INCIDENTAL, SPECIAL, EXEMPLARY, OR CONSEQUENTIAL DAMAGES (INCLUDING,
 *  BUT NOT LIMITED TO, PROCUREMENT OF SUBSTITUTE GOODS OR SERVICES;
 *  LOSS OF USE, DATA, OR PROFITS; OR BUSINESS INTERRUPTION) HOWEVER
 *  CAUSED AND ON ANY THEORY OF LIABILITY, WHETHER IN CONTRACT, STRICT
 *  LIABILITY, OR TORT (INCLUDING NEGLIGENCE OR OTHERWISE) ARISING IN
 *  ANY WAY OUT OF THE USE OF THIS SOFTWARE, EVEN IF ADVISED OF THE
 *  POSSIBILITY OF SUCH DAMAGE.
 *********************************************************************/

/* Author: Henning Kayser
   Desc: API for planning and execution capabilities of a JointModelGroup */

#pragma once

#include <rclcpp/rclcpp.hpp>
#include <moveit/moveit_cpp/moveit_cpp.h>
<<<<<<< HEAD
#include <moveit/robot_state/robot_state.h>
#include <geometry_msgs/msg/pose_stamped.h>
#include <moveit/robot_state/conversions.h>
#include <moveit_msgs/msg/move_it_error_codes.h>
=======
#include <moveit_msgs/MoveItErrorCodes.h>
#include <moveit/utils/moveit_error_code.h>
>>>>>>> 424a5b7b

namespace moveit_cpp
{
MOVEIT_CLASS_FORWARD(PlanningComponent);  // Defines PlanningComponentPtr, ConstPtr, WeakPtr... etc

class PlanningComponent
{
public:
  MOVEIT_STRUCT_FORWARD(PlanSolution);

<<<<<<< HEAD
  class MoveItErrorCode : public moveit_msgs::msg::MoveItErrorCodes
  {
  public:
    MoveItErrorCode()
    {
      val = 0;
    }
    MoveItErrorCode(int code)
    {
      val = code;
    }
    MoveItErrorCode(const moveit_msgs::msg::MoveItErrorCodes& code)
    {
      val = code.val;
    }
    explicit operator bool() const
    {
      return val == moveit_msgs::msg::MoveItErrorCodes::SUCCESS;
    }
    bool operator==(const int code) const
    {
      return val == code;
    }
    bool operator!=(const int code) const
    {
      return val != code;
    }
  };
=======
  using MoveItErrorCode [[deprecated("Use moveit::core::MoveItErrorCode")]] = moveit::core::MoveItErrorCode;
>>>>>>> 424a5b7b

  /// The representation of a plan solution
  struct PlanSolution
  {
    /// The full starting state used for planning
    moveit_msgs::msg::RobotState start_state;

    /// The trajectory of the robot (may not contain joints that are the same as for the start_state_)
    robot_trajectory::RobotTrajectoryPtr trajectory;

    /// Reason why the plan failed
    moveit::core::MoveItErrorCode error_code;

    explicit operator bool() const
    {
      return bool(error_code);
    }
  };

  /// Planner parameters provided with the MotionPlanRequest
  struct PlanRequestParameters
  {
    std::string planner_id;
    std::string planning_pipeline;
    int planning_attempts;
    double planning_time;
    double max_velocity_scaling_factor;
    double max_acceleration_scaling_factor;

    void load(const rclcpp::Node::SharedPtr& node)
    {
      std::string ns = "plan_request_params.";
      node->get_parameter_or(ns + "planner_id", planner_id, std::string(""));
      node->get_parameter_or(ns + "planning_pipeline", planning_pipeline, std::string(""));
      node->get_parameter_or(ns + "planning_time", planning_time, 1.0);
      node->get_parameter_or(ns + "planning_attempts", planning_attempts, 5);
      node->get_parameter_or(ns + "max_velocity_scaling_factor", max_velocity_scaling_factor, 1.0);
      node->get_parameter_or(ns + "max_acceleration_scaling_factor", max_acceleration_scaling_factor, 1.0);
    }
  };

  /** \brief Constructor */
  PlanningComponent(const std::string& group_name, const rclcpp::Node::SharedPtr& node);
  PlanningComponent(const std::string& group_name, const MoveItCppPtr& moveit_cpp);

  /**
   * @brief This class owns unique resources (e.g. action clients, threads) and its not very
   * meaningful to copy. Pass by references, move it, or simply create multiple instances where
   * required.
   */
  PlanningComponent(const PlanningComponent&) = delete;
  PlanningComponent& operator=(const PlanningComponent&) = delete;

  PlanningComponent(PlanningComponent&& other) = default;
  PlanningComponent& operator=(PlanningComponent&& other) = delete;

  /** \brief Destructor */
  ~PlanningComponent();

  /** \brief Get the name of the planning group */
  const std::string& getPlanningGroupName() const;

  /** \brief Get the names of the named robot states available as targets */
  const std::vector<std::string> getNamedTargetStates();

  /** \brief Get the joint values for targets specified by name */
  std::map<std::string, double> getNamedTargetStateValues(const std::string& name);

  /** \brief Specify the workspace bounding box.
       The box is specified in the planning frame (i.e. relative to the robot root link start position).
       This is useful when the planning group contains the root joint of the robot -- i.e. when planning motion for the
     robot relative to the world. */
  void setWorkspace(double minx, double miny, double minz, double maxx, double maxy, double maxz);

  /** \brief Remove the workspace bounding box from planning */
  void unsetWorkspace();

  /** \brief Get the considered start state if defined, otherwise get the current state */
  moveit::core::RobotStatePtr getStartState();

  /** \brief Set the robot state that should be considered as start state for planning */
  bool setStartState(const moveit::core::RobotState& start_state);
  /** \brief Set the named robot state that should be considered as start state for planning */
  bool setStartState(const std::string& named_state);

  /** \brief Set the start state for planning to be the current state of the robot */
  void setStartStateToCurrentState();

  /** \brief Set the goal constraints used for planning */
  bool setGoal(const std::vector<moveit_msgs::msg::Constraints>& goal_constraints);
  /** \brief Set the goal constraints generated from a target state */
  bool setGoal(const moveit::core::RobotState& goal_state);
  /** \brief Set the goal constraints generated from target pose and robot link */
  bool setGoal(const geometry_msgs::msg::PoseStamped& goal_pose, const std::string& link_name);
  /** \brief Set the goal constraints generated from a named target state */
  bool setGoal(const std::string& named_target);

  /** \brief Set the path constraints generated from a moveit msg Constraints */
  bool setPathConstraints(const moveit_msgs::msg::Constraints& path_constraints);

  /** \brief Run a plan from start or current state to fulfill the last goal constraints provided by setGoal() using
   * default parameters. */
  PlanSolution plan();
  /** \brief Run a plan from start or current state to fulfill the last goal constraints provided by setGoal() using the
   * provided PlanRequestParameters. */
  PlanSolution plan(const PlanRequestParameters& parameters);

  /** \brief Execute the latest computed solution trajectory computed by plan(). By default this function terminates
   * after the execution is complete. The execution can be run in background by setting blocking to false. */
  bool execute(bool blocking = true);

  /** \brief Return the last plan solution*/
  const PlanSolutionPtr getLastPlanSolution();

private:
  // Core properties and instances
  rclcpp::Node::SharedPtr node_;
  MoveItCppPtr moveit_cpp_;
  const std::string group_name_;
  // The robot_model_ member variable of MoveItCpp class will manually free the joint_model_group_ resources
  const moveit::core::JointModelGroup* joint_model_group_;

  // Planning
  std::set<std::string> planning_pipeline_names_;
  // The start state used in the planning motion request
  moveit::core::RobotStatePtr considered_start_state_;
  std::vector<moveit_msgs::msg::Constraints> current_goal_constraints_;
  moveit_msgs::msg::Constraints current_path_constraints_;
  PlanRequestParameters plan_request_parameters_;
  moveit_msgs::msg::WorkspaceParameters workspace_parameters_;
  bool workspace_parameters_set_ = false;
  PlanSolutionPtr last_plan_solution_;

  // common properties for goals
  // TODO(henningkayser): support goal tolerances
  // double goal_joint_tolerance_;
  // double goal_position_tolerance_;
  // double goal_orientation_tolerance_;
  // TODO(henningkayser): implement path/trajectory constraints
  // std::unique_ptr<moveit_msgs::msg::Constraints> path_constraints_;
  // std::unique_ptr<moveit_msgs::msg::TrajectoryConstraints> trajectory_constraints_;

  /** \brief Reset all member variables */
  void clearContents();
};
}  // namespace moveit_cpp

namespace moveit
{
namespace planning_interface
{
using PlanningComponent [[deprecated("use moveit_cpp")]] = moveit_cpp::PlanningComponent;
[[deprecated("use moveit_cpp")]] MOVEIT_DECLARE_PTR(PlanningComponent, moveit_cpp::PlanningComponent);
}  // namespace planning_interface
}  // namespace moveit<|MERGE_RESOLUTION|>--- conflicted
+++ resolved
@@ -39,15 +39,10 @@
 
 #include <rclcpp/rclcpp.hpp>
 #include <moveit/moveit_cpp/moveit_cpp.h>
-<<<<<<< HEAD
 #include <moveit/robot_state/robot_state.h>
 #include <geometry_msgs/msg/pose_stamped.h>
 #include <moveit/robot_state/conversions.h>
-#include <moveit_msgs/msg/move_it_error_codes.h>
-=======
-#include <moveit_msgs/MoveItErrorCodes.h>
 #include <moveit/utils/moveit_error_code.h>
->>>>>>> 424a5b7b
 
 namespace moveit_cpp
 {
@@ -58,38 +53,7 @@
 public:
   MOVEIT_STRUCT_FORWARD(PlanSolution);
 
-<<<<<<< HEAD
-  class MoveItErrorCode : public moveit_msgs::msg::MoveItErrorCodes
-  {
-  public:
-    MoveItErrorCode()
-    {
-      val = 0;
-    }
-    MoveItErrorCode(int code)
-    {
-      val = code;
-    }
-    MoveItErrorCode(const moveit_msgs::msg::MoveItErrorCodes& code)
-    {
-      val = code.val;
-    }
-    explicit operator bool() const
-    {
-      return val == moveit_msgs::msg::MoveItErrorCodes::SUCCESS;
-    }
-    bool operator==(const int code) const
-    {
-      return val == code;
-    }
-    bool operator!=(const int code) const
-    {
-      return val != code;
-    }
-  };
-=======
   using MoveItErrorCode [[deprecated("Use moveit::core::MoveItErrorCode")]] = moveit::core::MoveItErrorCode;
->>>>>>> 424a5b7b
 
   /// The representation of a plan solution
   struct PlanSolution
