<<<<<<< HEAD
cmake_minimum_required(VERSION 3.10.2)
=======
cmake_minimum_required(VERSION 3.1.3)
>>>>>>> 1a308e47
project(moveit_ros_planning)

set(CMAKE_CXX_STANDARD 14)
set(CMAKE_CXX_EXTENSIONS OFF)

if(NOT CMAKE_CONFIGURATION_TYPES AND NOT CMAKE_BUILD_TYPE)
  set(CMAKE_BUILD_TYPE Release)
endif()

<<<<<<< HEAD
find_package(Boost REQUIRED)
find_package(ament_cmake REQUIRED)
find_package(moveit_msgs REQUIRED)
find_package(moveit_ros_perception REQUIRED)
find_package(pluginlib REQUIRED)
find_package(rclcpp REQUIRED)
find_package(message_filters REQUIRED)
find_package(srdfdom REQUIRED)
find_package(urdf REQUIRED)
find_package(tf2 REQUIRED)
find_package(tf2_geometry_msgs REQUIRED)
find_package(tf2_eigen REQUIRED)
find_package(tf2_msgs REQUIRED)
find_package(tf2_ros REQUIRED)
=======
find_package(Boost REQUIRED system filesystem date_time program_options thread chrono)
find_package(catkin REQUIRED COMPONENTS
  moveit_core
  moveit_msgs
  moveit_ros_occupancy_map_monitor
  pluginlib
  actionlib
  roscpp
  rosconsole
  dynamic_reconfigure
  message_filters
  srdfdom
  urdf
  tf2
  tf2_geometry_msgs
  tf2_eigen
  tf2_msgs
  tf2_ros
)

>>>>>>> 1a308e47
find_package(Eigen3 REQUIRED)
find_package(moveit_core REQUIRED)
find_package(ament_index_cpp REQUIRED)


set(THIS_PACKAGE_INCLUDE_DIRS
    # rdf_loader/include
    # kinematics_plugin_loader/include
    # robot_model_loader/include
    # constraint_sampler_manager_loader/include
    planning_pipeline/include
    # planning_scene_monitor/include
    # trajectory_execution_manager/include
    # plan_execution/include
    # collision_plugin_loader/include
)

<<<<<<< HEAD
set(libraries
  # moveit_rdf_loader
  # moveit_kinematics_plugin_loader
  # moveit_robot_model_loader
  # moveit_constraint_sampler_manager_loader
  moveit_planning_pipeline
  # moveit_trajectory_execution_manager
  # moveit_plan_execution
  # moveit_planning_scene_monitor
  # moveit_collision_plugin_loader
)


set(THIS_PACKAGE_INCLUDE_DEPENDS
  moveit_core
  moveit_ros_perception
  moveit_msgs
  tf2_msgs
  tf2_geometry_msgs
=======
catkin_package(
  LIBRARIES
    moveit_rdf_loader
    moveit_kinematics_plugin_loader
    moveit_robot_model_loader
    moveit_constraint_sampler_manager_loader
    moveit_planning_pipeline
    moveit_trajectory_execution_manager
    moveit_plan_execution
    moveit_planning_scene_monitor
    moveit_collision_plugin_loader
  INCLUDE_DIRS
    ${THIS_PACKAGE_INCLUDE_DIRS}
  CATKIN_DEPENDS
    pluginlib
    moveit_core
    moveit_ros_occupancy_map_monitor
    moveit_msgs
    tf2_msgs
    tf2_geometry_msgs
  DEPENDS
    EIGEN3
>>>>>>> 1a308e47
)

include_directories(${THIS_PACKAGE_INCLUDE_DIRS}
                    ${rclcpp_INCLUDE_DIRS}
                    ${Boost_INCLUDE_DIRS}
                    ${moveit_core_INCLUDE_DIRS}
)
include_directories(SYSTEM
                    ${EIGEN3_INCLUDE_DIRS}
)

# add_subdirectory(rdf_loader)
# add_subdirectory(collision_plugin_loader)
# add_subdirectory(kinematics_plugin_loader)
# add_subdirectory(robot_model_loader)
# add_subdirectory(constraint_sampler_manager_loader)
add_subdirectory(planning_pipeline)
# add_subdirectory(planning_request_adapter_plugins)
# add_subdirectory(planning_scene_monitor)
# add_subdirectory(planning_components_tools)
# add_subdirectory(trajectory_execution_manager)
# add_subdirectory(plan_execution)

install(
  FILES
    planning_request_adapters_plugin_description.xml
  DESTINATION
    share)

ament_export_include_directories(include)
ament_export_libraries(${libraries})
ament_export_dependencies(${THIS_PACKAGE_INCLUDE_DEPENDS})

ament_package()<|MERGE_RESOLUTION|>--- conflicted
+++ resolved
@@ -1,8 +1,4 @@
-<<<<<<< HEAD
 cmake_minimum_required(VERSION 3.10.2)
-=======
-cmake_minimum_required(VERSION 3.1.3)
->>>>>>> 1a308e47
 project(moveit_ros_planning)
 
 set(CMAKE_CXX_STANDARD 14)
@@ -12,8 +8,7 @@
   set(CMAKE_BUILD_TYPE Release)
 endif()
 
-<<<<<<< HEAD
-find_package(Boost REQUIRED)
+find_package(Boost REQUIRED system filesystem date_time program_options thread chrono)
 find_package(ament_cmake REQUIRED)
 find_package(moveit_msgs REQUIRED)
 find_package(moveit_ros_perception REQUIRED)
@@ -27,28 +22,6 @@
 find_package(tf2_eigen REQUIRED)
 find_package(tf2_msgs REQUIRED)
 find_package(tf2_ros REQUIRED)
-=======
-find_package(Boost REQUIRED system filesystem date_time program_options thread chrono)
-find_package(catkin REQUIRED COMPONENTS
-  moveit_core
-  moveit_msgs
-  moveit_ros_occupancy_map_monitor
-  pluginlib
-  actionlib
-  roscpp
-  rosconsole
-  dynamic_reconfigure
-  message_filters
-  srdfdom
-  urdf
-  tf2
-  tf2_geometry_msgs
-  tf2_eigen
-  tf2_msgs
-  tf2_ros
-)
-
->>>>>>> 1a308e47
 find_package(Eigen3 REQUIRED)
 find_package(moveit_core REQUIRED)
 find_package(ament_index_cpp REQUIRED)
@@ -66,7 +39,6 @@
     # collision_plugin_loader/include
 )
 
-<<<<<<< HEAD
 set(libraries
   # moveit_rdf_loader
   # moveit_kinematics_plugin_loader
@@ -86,30 +58,6 @@
   moveit_msgs
   tf2_msgs
   tf2_geometry_msgs
-=======
-catkin_package(
-  LIBRARIES
-    moveit_rdf_loader
-    moveit_kinematics_plugin_loader
-    moveit_robot_model_loader
-    moveit_constraint_sampler_manager_loader
-    moveit_planning_pipeline
-    moveit_trajectory_execution_manager
-    moveit_plan_execution
-    moveit_planning_scene_monitor
-    moveit_collision_plugin_loader
-  INCLUDE_DIRS
-    ${THIS_PACKAGE_INCLUDE_DIRS}
-  CATKIN_DEPENDS
-    pluginlib
-    moveit_core
-    moveit_ros_occupancy_map_monitor
-    moveit_msgs
-    tf2_msgs
-    tf2_geometry_msgs
-  DEPENDS
-    EIGEN3
->>>>>>> 1a308e47
 )
 
 include_directories(${THIS_PACKAGE_INCLUDE_DIRS}
