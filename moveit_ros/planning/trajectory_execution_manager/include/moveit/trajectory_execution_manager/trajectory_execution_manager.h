/*********************************************************************
 * Software License Agreement (BSD License)
 *
 *  Copyright (c) 2012, Willow Garage, Inc.
 *  All rights reserved.
 *
 *  Redistribution and use in source and binary forms, with or without
 *  modification, are permitted provided that the following conditions
 *  are met:
 *
 *   * Redistributions of source code must retain the above copyright
 *     notice, this list of conditions and the following disclaimer.
 *   * Redistributions in binary form must reproduce the above
 *     copyright notice, this list of conditions and the following
 *     disclaimer in the documentation and/or other materials provided
 *     with the distribution.
 *   * Neither the name of Willow Garage nor the names of its
 *     contributors may be used to endorse or promote products derived
 *     from this software without specific prior written permission.
 *
 *  THIS SOFTWARE IS PROVIDED BY THE COPYRIGHT HOLDERS AND CONTRIBUTORS
 *  "AS IS" AND ANY EXPRESS OR IMPLIED WARRANTIES, INCLUDING, BUT NOT
 *  LIMITED TO, THE IMPLIED WARRANTIES OF MERCHANTABILITY AND FITNESS
 *  FOR A PARTICULAR PURPOSE ARE DISCLAIMED. IN NO EVENT SHALL THE
 *  COPYRIGHT OWNER OR CONTRIBUTORS BE LIABLE FOR ANY DIRECT, INDIRECT,
 *  INCIDENTAL, SPECIAL, EXEMPLARY, OR CONSEQUENTIAL DAMAGES (INCLUDING,
 *  BUT NOT LIMITED TO, PROCUREMENT OF SUBSTITUTE GOODS OR SERVICES;
 *  LOSS OF USE, DATA, OR PROFITS; OR BUSINESS INTERRUPTION) HOWEVER
 *  CAUSED AND ON ANY THEORY OF LIABILITY, WHETHER IN CONTRACT, STRICT
 *  LIABILITY, OR TORT (INCLUDING NEGLIGENCE OR OTHERWISE) ARISING IN
 *  ANY WAY OUT OF THE USE OF THIS SOFTWARE, EVEN IF ADVISED OF THE
 *  POSSIBILITY OF SUCH DAMAGE.
 *********************************************************************/

/* Author: Ioan Sucan */

#pragma once

#include <moveit/macros/class_forward.h>
#include <moveit/robot_model/robot_model.h>
#include <moveit/planning_scene_monitor/current_state_monitor.h>
#include <moveit_msgs/msg/robot_trajectory.hpp>
#include <sensor_msgs/msg/joint_state.hpp>
#include <std_msgs/msg/string.hpp>
#include <rclcpp/rclcpp.hpp>
#include <moveit/controller_manager/controller_manager.h>
#include <boost/thread.hpp>
#include <pluginlib/class_loader.hpp>

#include <memory>

namespace trajectory_execution_manager
{
MOVEIT_CLASS_FORWARD(TrajectoryExecutionManager)

// Two modes:
// Managed controllers
// Unmanaged controllers: given the trajectory,
class TrajectoryExecutionManager
{
public:
  static const std::string EXECUTION_EVENT_TOPIC;

  /// Definition of the function signature that is called when the execution of all the pushed trajectories completes.
  /// The status of the overall execution is passed as argument
  typedef boost::function<void(const moveit_controller_manager::ExecutionStatus&)> ExecutionCompleteCallback;

  /// Definition of the function signature that is called when the execution of a pushed trajectory completes
  /// successfully.
  typedef boost::function<void(std::size_t)> PathSegmentCompleteCallback;

  /// Data structure that represents information necessary to execute a trajectory
  struct TrajectoryExecutionContext
  {
    /// The controllers to use for executing the different trajectory parts;
    std::vector<std::string> controllers_;

    // The trajectory to execute, split in different parts (by joints), each set of joints corresponding to one
    // controller
    std::vector<moveit_msgs::msg::RobotTrajectory> trajectory_parts_;
  };

  /// Load the controller manager plugin, start listening for events on a topic.
<<<<<<< HEAD
  TrajectoryExecutionManager(const rclcpp::Node::SharedPtr& node, const robot_model::RobotModelConstPtr& robot_model,
                             const planning_scene_monitor::CurrentStateMonitorPtr& csm);

  /// Load the controller manager plugin, start listening for events on a topic.
  TrajectoryExecutionManager(const rclcpp::Node::SharedPtr& node, const robot_model::RobotModelConstPtr& robot_model,
=======
  TrajectoryExecutionManager(const moveit::core::RobotModelConstPtr& robot_model,
                             const planning_scene_monitor::CurrentStateMonitorPtr& csm);

  /// Load the controller manager plugin, start listening for events on a topic.
  TrajectoryExecutionManager(const moveit::core::RobotModelConstPtr& robot_model,
>>>>>>> a5864ccc
                             const planning_scene_monitor::CurrentStateMonitorPtr& csm, bool manage_controllers);

  /// Destructor. Cancels all running trajectories (if any)
  ~TrajectoryExecutionManager();

  /// If this function returns true, then this instance of the manager is allowed to load/unload/switch controllers
  bool isManagingControllers() const;

  /// Get the instance of the controller manager used (this is the plugin instance loaded)
  const moveit_controller_manager::MoveItControllerManagerPtr& getControllerManager() const;

  /** \brief Execute a named event (e.g., 'stop') */
  void processEvent(const std::string& event);

  /** \brief Make sure the active controllers are such that trajectories that actuate joints in the specified group can
     be executed.
      \note If manage_controllers_ is false and the controllers that happen to be active do not cover the joints in the
     group to be actuated, this function fails. */
  bool ensureActiveControllersForGroup(const std::string& group);

  /** \brief Make sure the active controllers are such that trajectories that actuate joints in the specified set can be
     executed.
      \note If manage_controllers_ is false and the controllers that happen to be active do not cover the joints to be
     actuated, this function fails. */
  bool ensureActiveControllersForJoints(const std::vector<std::string>& joints);

  /** \brief Make sure a particular controller is active.
      \note If manage_controllers_ is false and the controllers that happen to be active to not include the one
     specified as argument, this function fails. */
  bool ensureActiveController(const std::string& controller);

  /** \brief Make sure a particular set of controllers are active.
      \note If manage_controllers_ is false and the controllers that happen to be active to not include the ones
     specified as argument, this function fails. */
  bool ensureActiveControllers(const std::vector<std::string>& controllers);

  /** \brief Check if a controller is active */
  bool isControllerActive(const std::string& controller);

  /** \brief Check if a set of controllers are active */
  bool areControllersActive(const std::vector<std::string>& controllers);

  /// Add a trajectory for future execution. Optionally specify a controller to use for the trajectory. If no controller
  /// is specified, a default is used.
  bool push(const moveit_msgs::msg::RobotTrajectory& trajectory, const std::string& controller = "");

  /// Add a trajectory for future execution. Optionally specify a controller to use for the trajectory. If no controller
  /// is specified, a default is used.
  bool push(const trajectory_msgs::msg::JointTrajectory& trajectory, const std::string& controller = "");

  /// Add a trajectory for future execution. Optionally specify a set of controllers to consider using for the
  /// trajectory. Multiple controllers can be used simultaneously
  /// to execute the different parts of the trajectory. If multiple controllers can be used, preference is given to the
  /// already loaded ones.
  /// If no controller is specified, a default is used.
  bool push(const trajectory_msgs::msg::JointTrajectory& trajectory, const std::vector<std::string>& controllers);

  /// Add a trajectory for future execution. Optionally specify a set of controllers to consider using for the
  /// trajectory. Multiple controllers can be used simultaneously
  /// to execute the different parts of the trajectory. If multiple controllers can be used, preference is given to the
  /// already loaded ones.
  /// If no controller is specified, a default is used.
  bool push(const moveit_msgs::msg::RobotTrajectory& trajectory, const std::vector<std::string>& controllers);

  /// Get the trajectories to be executed
  const std::vector<TrajectoryExecutionContext*>& getTrajectories() const;

  /// Start the execution of pushed trajectories; this does not wait for completion, but calls a callback when done.
  void execute(const ExecutionCompleteCallback& callback = ExecutionCompleteCallback(), bool auto_clear = true);

  /// Start the execution of pushed trajectories; this does not wait for completion, but calls a callback when done. A
  /// callback is also called for every trajectory part that completes successfully.
  void execute(const ExecutionCompleteCallback& callback, const PathSegmentCompleteCallback& part_callback,
               bool auto_clear = true);

  /// This is a blocking call for the execution of the passed in trajectories. This just calls execute() and
  /// waitForExecution()
  moveit_controller_manager::ExecutionStatus executeAndWait(bool auto_clear = true);

  /// Add a trajectory for immediate execution. Optionally specify a controller to use for the trajectory. If no
  /// controller is specified, a default is used. This call is non-blocking.
  bool pushAndExecute(const moveit_msgs::msg::RobotTrajectory& trajectory, const std::string& controller = "");

  /// Add a trajectory for immediate execution. Optionally specify a controller to use for the trajectory. If no
  /// controller is specified, a default is used. This call is non-blocking.
  bool pushAndExecute(const trajectory_msgs::msg::JointTrajectory& trajectory, const std::string& controller = "");

  /// Add a trajectory that consists of a single state for immediate execution. Optionally specify a controller to use
  /// for the trajectory.
  /// If no controller is specified, a default is used. This call is non-blocking.
  bool pushAndExecute(const sensor_msgs::msg::JointState& state, const std::string& controller = "");

  /// Add a trajectory for immediate execution. Optionally specify a set of controllers to consider using for the
  /// trajectory. Multiple controllers can be used simultaneously
  /// to execute the different parts of the trajectory. If multiple controllers can be used, preference is given to the
  /// already loaded ones.
  /// If no controller is specified, a default is used. This call is non-blocking.
  bool pushAndExecute(const trajectory_msgs::msg::JointTrajectory& trajectory,
                      const std::vector<std::string>& controllers);

  /// Add a trajectory for immediate execution. Optionally specify a set of controllers to consider using for the
  /// trajectory. Multiple controllers can be used simultaneously
  /// to execute the different parts of the trajectory. If multiple controllers can be used, preference is given to the
  /// already loaded ones.
  /// If no controller is specified, a default is used. This call is non-blocking.
  bool pushAndExecute(const moveit_msgs::msg::RobotTrajectory& trajectory, const std::vector<std::string>& controllers);

  /// Add a trajectory that consists of a single state for immediate execution. Optionally specify a set of controllers
  /// to consider using for the trajectory.
  /// Multiple controllers can be used simultaneously to execute the different parts of the trajectory. If multiple
  /// controllers can be used, preference
  /// is given to the already loaded ones. If no controller is specified, a default is used. This call is non-blocking.
  bool pushAndExecute(const sensor_msgs::msg::JointState& state, const std::vector<std::string>& controllers);

  /// Wait until the execution is complete. This only works for executions started by execute().  If you call this after
  /// pushAndExecute(), it will immediately stop execution.
  moveit_controller_manager::ExecutionStatus waitForExecution();

  /// Get the state that the robot is expected to be at, given current time, after execute() has been called. The return
  /// value is a pair of two index values:
  /// first = the index of the trajectory to be executed (in the order push() was called), second = the index of the
  /// point within that trajectory.
  /// Values of -1 are returned when there is no trajectory being executed, or if the trajectory was passed using
  /// pushAndExecute().
  std::pair<int, int> getCurrentExpectedTrajectoryIndex() const;

  /// Return the controller status for the last attempted execution
  moveit_controller_manager::ExecutionStatus getLastExecutionStatus() const;

  /// Stop whatever executions are active, if any
  void stopExecution(bool auto_clear = true);

  /// Clear the trajectories to execute
  void clear();

  /// Enable or disable the monitoring of trajectory execution duration. If a controller takes
  /// longer than expected, the trajectory is canceled
  void enableExecutionDurationMonitoring(bool flag);

  /// When determining the expected duration of a trajectory, this multiplicative factor is applied
  /// to get the allowed duration of execution
  void setAllowedExecutionDurationScaling(double scaling);

  /// When determining the expected duration of a trajectory, this multiplicative factor is applied
  /// to allow more than the expected execution time before triggering trajectory cancel
  void setAllowedGoalDurationMargin(double margin);

  /// Before sending a trajectory to a controller, scale the velocities by the factor specified.
  /// By default, this is 1.0
  void setExecutionVelocityScaling(double scaling);

  /// Set joint-value tolerance for validating trajectory's start point against current robot state
  void setAllowedStartTolerance(double tolerance);

  /// Enable or disable waiting for trajectory completion
  void setWaitForTrajectoryCompletion(bool flag);

private:
  struct ControllerInformation
  {
    std::string name_;
    std::set<std::string> joints_;
    std::set<std::string> overlapping_controllers_;
    moveit_controller_manager::MoveItControllerManager::ControllerState state_;
    rclcpp::Time last_update_;

    bool operator<(ControllerInformation& other) const
    {
      if (joints_.size() != other.joints_.size())
        return joints_.size() < other.joints_.size();
      return name_ < other.name_;
    }
  };

  void initialize();

  void reloadControllerInformation();

  /// Validate first point of trajectory matches current robot state
  bool validate(const TrajectoryExecutionContext& context) const;
  bool configure(TrajectoryExecutionContext& context, const moveit_msgs::msg::RobotTrajectory& trajectory,
                 const std::vector<std::string>& controllers);

  void updateControllersState(const rclcpp::Duration& age);
  void updateControllerState(const std::string& controller, const rclcpp::Duration& age);
  void updateControllerState(ControllerInformation& ci, const rclcpp::Duration& age);

  bool distributeTrajectory(const moveit_msgs::msg::RobotTrajectory& trajectory,
                            const std::vector<std::string>& controllers,
                            std::vector<moveit_msgs::msg::RobotTrajectory>& parts);

  bool findControllers(const std::set<std::string>& actuated_joints, std::size_t controller_count,
                       const std::vector<std::string>& available_controllers,
                       std::vector<std::string>& selected_controllers);
  bool checkControllerCombination(std::vector<std::string>& controllers, const std::set<std::string>& actuated_joints);
  void generateControllerCombination(std::size_t start_index, std::size_t controller_count,
                                     const std::vector<std::string>& available_controllers,
                                     std::vector<std::string>& selected_controllers,
                                     std::vector<std::vector<std::string> >& selected_options,
                                     const std::set<std::string>& actuated_joints);
  bool selectControllers(const std::set<std::string>& actuated_joints,
                         const std::vector<std::string>& available_controllers,
                         std::vector<std::string>& selected_controllers);

  void executeThread(const ExecutionCompleteCallback& callback, const PathSegmentCompleteCallback& part_callback,
                     bool auto_clear);
  bool executePart(std::size_t part_index);
  bool waitForRobotToStop(const TrajectoryExecutionContext& context, double wait_time = 1.0);
  void continuousExecutionThread();

  void stopExecutionInternal();

  void receiveEvent(const std_msgs::msg::String::SharedPtr event);

  void loadControllerParams();

  // Name of this class for logging
  const std::string name_ = "trajectory_execution_manager";

<<<<<<< HEAD
  rclcpp::Node::SharedPtr node_;
  robot_model::RobotModelConstPtr robot_model_;
=======
  moveit::core::RobotModelConstPtr robot_model_;
>>>>>>> a5864ccc
  planning_scene_monitor::CurrentStateMonitorPtr csm_;
  rclcpp::Subscription<std_msgs::msg::String>::SharedPtr event_topic_subscriber_;
  std::map<std::string, ControllerInformation> known_controllers_;
  bool manage_controllers_;

  // thread used to execute trajectories using the execute() command
  std::unique_ptr<boost::thread> execution_thread_;

  // thread used to execute trajectories using pushAndExecute()
  std::unique_ptr<boost::thread> continuous_execution_thread_;

  boost::mutex execution_state_mutex_;
  boost::mutex continuous_execution_mutex_;
  boost::mutex execution_thread_mutex_;

  boost::condition_variable continuous_execution_condition_;

  // this condition is used to notify the completion of execution for given trajectories
  boost::condition_variable execution_complete_condition_;

  moveit_controller_manager::ExecutionStatus last_execution_status_;
  std::vector<moveit_controller_manager::MoveItControllerHandlePtr> active_handles_;
  int current_context_;
  std::vector<rclcpp::Time> time_index_;  // used to find current expected trajectory location
  mutable boost::mutex time_index_mutex_;
  bool execution_complete_;

  bool stop_continuous_execution_;
  bool run_continuous_execution_thread_;
  std::vector<TrajectoryExecutionContext*> trajectories_;
  std::deque<TrajectoryExecutionContext*> continuous_execution_queue_;

  std::unique_ptr<pluginlib::ClassLoader<moveit_controller_manager::MoveItControllerManager> >
      controller_manager_loader_;
  moveit_controller_manager::MoveItControllerManagerPtr controller_manager_;

  bool verbose_;

  class DynamicReconfigureImpl;
  DynamicReconfigureImpl* reconfigure_impl_;

  bool execution_duration_monitoring_;
  // 'global' values
  double allowed_execution_duration_scaling_;
  double allowed_goal_duration_margin_;
  // controller-specific values
  // override the 'global' values
  std::map<std::string, double> controller_allowed_execution_duration_scaling_;
  std::map<std::string, double> controller_allowed_goal_duration_margin_;

  double allowed_start_tolerance_;  // joint tolerance for validate(): radians for revolute joints
  double execution_velocity_scaling_;
  bool wait_for_trajectory_completion_;
};
}  // namespace trajectory_execution_manager<|MERGE_RESOLUTION|>--- conflicted
+++ resolved
@@ -81,19 +81,11 @@
   };
 
   /// Load the controller manager plugin, start listening for events on a topic.
-<<<<<<< HEAD
-  TrajectoryExecutionManager(const rclcpp::Node::SharedPtr& node, const robot_model::RobotModelConstPtr& robot_model,
+  TrajectoryExecutionManager(const rclcpp::Node::SharedPtr& node, const moveit::core::RobotModelConstPtr& robot_model,
                              const planning_scene_monitor::CurrentStateMonitorPtr& csm);
 
   /// Load the controller manager plugin, start listening for events on a topic.
-  TrajectoryExecutionManager(const rclcpp::Node::SharedPtr& node, const robot_model::RobotModelConstPtr& robot_model,
-=======
-  TrajectoryExecutionManager(const moveit::core::RobotModelConstPtr& robot_model,
-                             const planning_scene_monitor::CurrentStateMonitorPtr& csm);
-
-  /// Load the controller manager plugin, start listening for events on a topic.
-  TrajectoryExecutionManager(const moveit::core::RobotModelConstPtr& robot_model,
->>>>>>> a5864ccc
+  TrajectoryExecutionManager(const rclcpp::Node::SharedPtr& node, const moveit::core::RobotModelConstPtr& robot_model,
                              const planning_scene_monitor::CurrentStateMonitorPtr& csm, bool manage_controllers);
 
   /// Destructor. Cancels all running trajectories (if any)
@@ -313,12 +305,8 @@
   // Name of this class for logging
   const std::string name_ = "trajectory_execution_manager";
 
-<<<<<<< HEAD
   rclcpp::Node::SharedPtr node_;
-  robot_model::RobotModelConstPtr robot_model_;
-=======
   moveit::core::RobotModelConstPtr robot_model_;
->>>>>>> a5864ccc
   planning_scene_monitor::CurrentStateMonitorPtr csm_;
   rclcpp::Subscription<std_msgs::msg::String>::SharedPtr event_topic_subscriber_;
   std::map<std::string, ControllerInformation> known_controllers_;
