--- conflicted
+++ resolved
@@ -8,13 +8,8 @@
   moveit_core
   pluginlib
   roscpp
-<<<<<<< HEAD
+  tf_conversions
 )
-=======
-  tf_conversions
-  #eigen_conversions
-  )
->>>>>>> 83532044
 
 include_directories(${catkin_INCLUDE_DIRS})
 link_directories(${catkin_LIBRARY_DIRS})
@@ -25,13 +20,8 @@
   moveit_core
   pluginlib
   roscpp
-<<<<<<< HEAD
+  tf_conversions
 )
-=======
-  tf_conversions
-  #eigen_conversions
-  )
->>>>>>> 83532044
 
 include_directories(include)
 
@@ -50,18 +40,4 @@
   _ROBOT_NAME__moveit_ikfast_plugin_description.xml
   DESTINATION
   ${CATKIN_PACKAGE_SHARE_DESTINATION}
-  )
-
-
-
-
-
-
-
-
-
-
-
-
-
-
+)